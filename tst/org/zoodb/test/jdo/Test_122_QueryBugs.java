<<<<<<< HEAD
/*
 * Copyright 2009-2016 Tilmann Zaeschke. All rights reserved.
 * 
 * This file is part of ZooDB.
 * 
 * ZooDB is free software: you can redistribute it and/or modify
 * it under the terms of the GNU General Public License as published by
 * the Free Software Foundation, either version 3 of the License, or
 * (at your option) any later version.
 * 
 * ZooDB is distributed in the hope that it will be useful,
 * but WITHOUT ANY WARRANTY; without even the implied warranty of
 * MERCHANTABILITY or FITNESS FOR A PARTICULAR PURPOSE.  See the
 * GNU General Public License for more details.
 * 
 * You should have received a copy of the GNU General Public License
 * along with ZooDB.  If not, see <http://www.gnu.org/licenses/>.
 * 
 * See the README and COPYING files for further information. 
 */
package org.zoodb.test.jdo;

import static org.junit.Assert.assertEquals;
import static org.junit.Assert.assertTrue;
import static org.junit.Assert.fail;

import java.util.Collection;
import java.util.Iterator;

import javax.jdo.JDOUserException;
import javax.jdo.PersistenceManager;
import javax.jdo.Query;

import org.junit.After;
import org.junit.AfterClass;
import org.junit.Before;
import org.junit.BeforeClass;
import org.junit.Test;
import org.zoodb.test.testutil.TestTools;

/**
 * Tests for query setResult().
 * 
 * @author ztilmann
 *
 */
public class Test_122_QueryBugs {

	@BeforeClass
	public static void setUp() {
        TestTools.removeDb();
		TestTools.createDb();
	}

	@Before
	public void before() {
		TestTools.defineSchema(TestClass.class);
        PersistenceManager pm = TestTools.openPM();
        pm.currentTransaction().begin();

        pm.newQuery(TestClass.class).deletePersistentAll();
        
        TestClass tc1 = new TestClass();
        tc1.setData(1, false, 'c', (byte)127, (short)32001, 1234567890L, "xyz1", new byte[]{1,2},
        		-1.1f, 35);
        pm.makePersistent(tc1);
        tc1 = new TestClass();
        tc1.setData(12, false, 'd', (byte)126, (short)32002, 1234567890L, "xyz2", new byte[]{1,2},
        		-0.1f, 34);
        pm.makePersistent(tc1);
        tc1 = new TestClass();
        tc1.setData(123, false, 'e', (byte)125, (short)32003, 1234567890L, null, new byte[]{1,2},
        		0.1f, 3.0);
        pm.makePersistent(tc1);
        tc1 = new TestClass();
        tc1.setData(1234, false, 'f', (byte)124, (short)32004, 1234567890L, "xyz", new byte[]{1,2},
        		1.1f, -0.01);
        pm.makePersistent(tc1);
        tc1 = new TestClass();
        tc1.setData(12345, false, 'g', (byte)123, (short)32005, 1234567890L, "xyz", new byte[]{1,2},
        		11.1f, -35);
        pm.makePersistent(tc1);
        
        pm.currentTransaction().commit();
        TestTools.closePM();;
	}
		
	@After
	public void afterTest() {
		TestTools.closePM();
		//also removes indexes and objects
		TestTools.removeSchema(TestClass.class);
	}
	
	@AfterClass
	public static void tearDown() {
		TestTools.removeDb();
	}


    /**
     * See issue #20.
     */
    @Test
    public void testStringIndex() {
    	TestTools.defineIndex(TestClass.class, "_string", false);
    	testStringQuery();
    }
	
    /**
     * See issue #20.
     */
    @Test
    public void testStringQuery() {
		PersistenceManager pm = TestTools.openPM();
		pm.currentTransaction().begin();

		//System.out.println(ZooSchema.locateClass(pm, TestClass.class).hasIndex("_string"));
		
		Query q = null; 
		Collection<?> r;
		
		q = pm.newQuery(TestClass.class, "_string != 'xyz'");
		r = (Collection<?>)q.execute();
		assertEquals(3, r.size());
				
		q = pm.newQuery(TestClass.class, "_string == null");
		r = (Collection<?>)q.execute();
		assertEquals(1, r.size());
				
		q = pm.newQuery(TestClass.class, "_string != null");
		r = (Collection<?>)q.execute();
		assertEquals(4, r.size());
    }
	
    /**
     * See issue #21.
     */
    @Test
    public void testSetFilterForParameters() {
		PersistenceManager pm = TestTools.openPM();
		pm.currentTransaction().begin();

		Query q = null; 
		Collection<?> r;
		
		q = pm.newQuery(TestClass.class, "_int == :x");
		q.setFilter("_int == 123");
		r = (Collection<?>)q.execute();
		assertEquals(1, r.size());
    }
    
 	@Test
 	public void testQueryString_Issue26() {
 		//also removes indexes and objects
 		TestTools.removeSchema(TestClass.class);
 		TestTools.defineSchema(TestClass.class);

  		PersistenceManager pm0 = TestTools.openPM();
 		pm0.currentTransaction().begin();
 		
 		TestClass t1 = new TestClass();
 		TestClass t2 = new TestClass();
 		TestClass t3 = new TestClass();
 		t1.setString(null);
 		t2.setString("lalalala");
 		t3.setString("lala");
 		pm0.makePersistent(t1);
 		pm0.makePersistent(t2);
 		pm0.makePersistent(t3);
 		
 		long oid1 = (Long) pm0.getObjectId(t1);
 		long oid2 = (Long) pm0.getObjectId(t2);
 		long oid3 = (Long) pm0.getObjectId(t3);

 		//close session
 		pm0.currentTransaction().commit();
 		TestTools.closePM();

 		//query
 		PersistenceManager pm = TestTools.openPM();
 		pm.currentTransaction().begin();

 		Query q = pm.newQuery(TestClass.class, "_string == 'haha'");
 		Collection<?> c = (Collection<?>) q.execute();
 		assertEquals(0, c.size());

 		q = pm.newQuery(TestClass.class, "_string == 'lalalala'");
 		c = (Collection<?>) q.execute();
 		assertEquals(1, c.size());
 		Iterator<?> it = c.iterator(); 
 		assertEquals(oid2, pm.getObjectId(it.next()));

 		//These used to fail because the comparison in the query evaluator expected -1/1 as only
 		//possible outcomes of value comparison
 		q = pm.newQuery(TestClass.class, "!(_string == 'haha')");
 		c = (Collection<?>) q.execute();
 		assertEquals(3, c.size());
 		it = c.iterator(); 
 		assertEquals(oid1, pm.getObjectId(it.next()));
 		assertEquals(oid2, pm.getObjectId(it.next()));
 		assertEquals(oid3, pm.getObjectId(it.next()));

 		q = pm.newQuery(TestClass.class, "_string != 'haha'");
 		c = (Collection<?>) q.execute();
 		assertEquals(3, c.size());
 		it = c.iterator(); 
 		assertEquals(oid1, pm.getObjectId(it.next()));
 		assertEquals(oid2, pm.getObjectId(it.next()));
 		assertEquals(oid3, pm.getObjectId(it.next()));
 		TestTools.closePM();
 	}

    
 	@Test
 	public void testIndexStringWithIndex_Issue26b() {
 		//also removes indexes and objects
 		TestTools.removeSchema(TestClass.class);
 		TestTools.defineSchema(TestClass.class);

		TestTools.defineIndex(TestClass.class, "_string", true);
 		
 		PersistenceManager pm0 = TestTools.openPM();
 		pm0.currentTransaction().begin();
 		
 		TestClass t1 = new TestClass();
 		TestClass t2 = new TestClass();
 		TestClass t3 = new TestClass();
 		t1.setString(null);
 		t2.setString("lalalala");
 		t3.setString("lala");
 		pm0.makePersistent(t1);
 		pm0.makePersistent(t2);
 		pm0.makePersistent(t3);
 		
 		long oid1 = (Long) pm0.getObjectId(t1);
 		long oid2 = (Long) pm0.getObjectId(t2);
 		long oid3 = (Long) pm0.getObjectId(t3);

 		//close session
 		pm0.currentTransaction().commit();
 		TestTools.closePM();

 		//query
 		PersistenceManager pm = TestTools.openPM();
 		pm.currentTransaction().begin();

 		Query q = pm.newQuery(TestClass.class, "_string == 'haha'");
 		Collection<?> c = (Collection<?>) q.execute();
 		assertEquals(0, c.size());

 		q = pm.newQuery(TestClass.class, "_string == 'lalalala'");
 		c = (Collection<?>) q.execute();
 		assertEquals(1, c.size());
 		Iterator<?> it = c.iterator(); 
 		assertEquals(oid2, pm.getObjectId(it.next()));

 		//These used to fail because the comparison in the query evaluator expected -1/1 as only
 		//possible outcomes of value comparison
 		q = pm.newQuery(TestClass.class, "!(_string == 'haha')");
 		c = (Collection<?>) q.execute();
 		assertEquals(3, c.size());
 		it = c.iterator(); 
 		assertEquals(oid1, pm.getObjectId(it.next()));
 		assertEquals(oid3, pm.getObjectId(it.next()));
 		assertEquals(oid2, pm.getObjectId(it.next()));

 		q = pm.newQuery(TestClass.class, "_string != 'haha'");
 		c = (Collection<?>) q.execute();
 		assertEquals(3, c.size());
 		it = c.iterator(); 
 		assertEquals(oid1, pm.getObjectId(it.next()));
 		assertEquals(oid3, pm.getObjectId(it.next()));
 		assertEquals(oid2, pm.getObjectId(it.next()));
 		TestTools.closePM();
 	}


 	/**
 	 * When missing String delimiters ' or ", then the error message should point that out.
 	 */
  	@Test
  	public void testIndexStringWithIndex_Issue46() {
  		//also removes indexes and objects
  		TestTools.removeSchema(TestClass.class);
  		TestTools.defineSchema(TestClass.class);

  		PersistenceManager pm = TestTools.openPM();
  		pm.currentTransaction().begin();
  		
  		try {
  			Query q = pm.newQuery(TestClass.class, "_string == Bug");
  			q.execute();
  			fail();
  		} catch (JDOUserException e) {
  			String m = e.getMessage();
  			assertTrue(m, m.contains("\""));
  		}
  		try {
  			Query q = pm.newQuery(TestClass.class, "_string == Bug 46");
  			q.execute();
  			fail();
  		} catch (JDOUserException e) {
  			String m = e.getMessage();
  			assertTrue(m, m.contains("nexpected characters"));
  		}
  		TestTools.closePM();
  	}
  	
 	@Test
  	public void testQueryIterationWhileModifyingCache() {
  		//also removes indexes and objects
  		TestTools.removeSchema(TestClass.class);
  		TestTools.defineSchema(TestClass.class);
  		TestTools.defineIndex(TestClass.class, "_string", true);

  		PersistenceManager pm = TestTools.openPM();
  		pm.setIgnoreCache(false);
  		pm.currentTransaction().begin();
  		
  		TestClass t1 = new TestClass();
  		t1.setString("1");
  		pm.makePersistent(t1);
  		pm.currentTransaction().commit();
  		pm.currentTransaction().begin();
  		
  		TestClass t2 = new TestClass();
  		t2.setString("2");
  		pm.makePersistent(t2);
 		TestClass t3 = new TestClass();
  		t3.setString("3");
  		pm.makePersistent(t3);
		pm.currentTransaction().commit();
  		pm.currentTransaction().begin();

		Query qS = pm.newQuery(TestClass.class, "_string=='1'");
		@SuppressWarnings("unchecked")
		Collection<TestTools> cS = (Collection<TestTools>) qS.execute();

		Query qI = pm.newQuery(TestClass.class, "_int==0");
		@SuppressWarnings("unchecked")
		Collection<TestTools> cI = (Collection<TestTools>) qI.execute();
		
  		t1.setString("x1");
  		t2.setString("x2");
  		t3.setString("x3");
  		t1.setInt(11);
  		t1.setInt(22);
  		t1.setInt(33);

  		TestClass t4 = new TestClass();
  		t4.setString("1");
  		pm.makePersistent(t4);

  		int nS = 0;
  		Iterator<?> itS = cS.iterator();
  		while (itS.hasNext()) {
  			nS++;
  			itS.next();
  		}
  		assertEquals(1, nS);
  		
  		int nI = 0;
  		Iterator<?> itI = cI.iterator();
  		while (itI.hasNext()) {
  			nI++;
  			itI.next();
  		}
  		//assertEquals(1, nI);
  		//3 implies that the collection was created before the the iterator traversed the objects
  		assertEquals(3, nI);  
  		
   		TestTools.closePM();
  	}
 	
 	/**
 	 * The problem is that the query evaluator simply loaded ALL dirty objects from the cache into
 	 * the query processor, without checking whether they have the correct class.
 	 * 
 	 * Requires: 
 	 * - Index on queried class (TestClassTiny)
 	 * - no commit after new TestClass instance 
 	 */
	@Test
  	public void testQueryFieldAccess_Issue_53() {
 		TestTools.removeSchema(TestClass.class);
  		TestTools.defineSchema(TestClass.class);
  		//also removes indexes and objects
  		TestTools.removeSchema(TestClassTiny.class);
  		TestTools.defineSchema(TestClassTiny.class);
  		TestTools.defineIndex(TestClassTiny.class, "_int", true);

  		PersistenceManager pm = TestTools.openPM();
  		pm.setIgnoreCache(false);
  		pm.currentTransaction().begin();
  		
  		TestClassTiny tt = new TestClassTiny();
  		tt.setInt(1);
  		pm.makePersistent(tt);
  		pm.currentTransaction().commit();
  		pm.currentTransaction().begin();

 		TestClass t4 = new TestClass();
  		pm.makePersistent(t4);
  		
//  		javax.jdo.JDOFatalInternalException: Cannot access field: _int class="org.zoodb.test.jdo.TestClass", declaring class="org.zoodb.test.jdo.TestClassTiny"
//  				at sun.reflect.NativeConstructorAccessorImpl.newInstance0(Native Method)
//  				at sun.reflect.NativeConstructorAccessorImpl.newInstance(NativeConstructorAccessorImpl.java:57)
//  				at sun.reflect.DelegatingConstructorAccessorImpl.newInstance(DelegatingConstructorAccessorImpl.java:45)
//  				at java.lang.reflect.Constructor.newInstance(Constructor.java:526)
//  				at org.zoodb.internal.util.ReflTools.newInstance(ReflTools.java:211)
//  				at org.zoodb.internal.util.DBLogger.newEx(DBLogger.java:97)
//  				at org.zoodb.internal.util.DBLogger.newEx(DBLogger.java:88)
//  				at org.zoodb.internal.util.DBLogger.newFatalInternal(DBLogger.java:187)
//  			NestedThrowablesStackTrace:
//  			java.lang.IllegalArgumentException: Cannot set int field org.zoodb.test.jdo.TestClassTiny._int to org.zoodb.test.jdo.TestClass
//  				at sun.reflect.UnsafeFieldAccessorImpl.throwSetIllegalArgumentException(UnsafeFieldAccessorImpl.java:164)
//  				at sun.reflect.UnsafeFieldAccessorImpl.throwSetIllegalArgumentException(UnsafeFieldAccessorImpl.java:168)
//  				at sun.reflect.UnsafeFieldAccessorImpl.ensureObj(UnsafeFieldAccessorImpl.java:55)
//  				at sun.reflect.UnsafeIntegerFieldAccessorImpl.getInt(UnsafeIntegerFieldAccessorImpl.java:56)
//  				at sun.reflect.UnsafeIntegerFieldAccessorImpl.get(UnsafeIntegerFieldAccessorImpl.java:36)
//  				at java.lang.reflect.Field.get(Field.java:379)
//  				at org.zoodb.internal.query.QueryTerm.evaluate(QueryTerm.java:77)
//  				at org.zoodb.internal.query.QueryTreeNode.evaluate(QueryTreeNode.java:121)
//  				at org.zoodb.jdo.impl.QueryImpl.applyQueryOnExtent(QueryImpl.java:486)
//  				at org.zoodb.jdo.impl.QueryImpl.runQuery(QueryImpl.java:526)
//  				at org.zoodb.jdo.impl.QueryImpl.execute(QueryImpl.java:600)
//  				at org.zoodb.test.jdo.Test_122_QueryBugs.testQueryFieldAccess_IssueXXX2(Test_122_QueryBugs.java:411)
  		
		Query qtt = pm.newQuery(TestClassTiny.class, "_int==1");
		@SuppressWarnings("unchecked")
		Collection<TestTools> ctt = (Collection<TestTools>) qtt.execute();
		assertEquals(1, ctt.size());

		TestTools.closePM();
  	}
	
	@Test
	public void testKeywordsAsFieldsConflicts() {
		//populate db
		TestTools.defineSchema(TestJdoqlKeywordFields.class);
		PersistenceManager pm = TestTools.openPM();
		pm.currentTransaction().begin();
		TestJdoqlKeywordFields pc1 = new TestJdoqlKeywordFields(1, "1");
		pm.makePersistent(pc1);
		TestJdoqlKeywordFields pc2 = new TestJdoqlKeywordFields(2, "2");
		pm.makePersistent(pc2);
		pc1.setRef(pc2);
		pm.currentTransaction().commit();
		TestTools.closePM();
		
		//test
		pm = TestTools.openPM();
		pm.currentTransaction().begin();

		//test lhs
		for (String kw: TestJdoqlKeywordFields.keywordsL) {
			String q = kw + " == '5' || " + kw + " != '-5'";
			pm.newQuery(TestJdoqlKeywordFields.class, q).execute();
		}
		for (String kw: TestJdoqlKeywordFields.keywordsU) {
			String q = kw + " <= 5 || " + kw + " >= -5";
			pm.newQuery(TestJdoqlKeywordFields.class, q).execute();
		}
		
		//test rhs
		for (String kw: TestJdoqlKeywordFields.keywordsL) {
			String q = "'5' == " + kw + " || '-5' != " + kw;
			pm.newQuery(TestJdoqlKeywordFields.class, q).execute();
		}
		for (String kw: TestJdoqlKeywordFields.keywordsU) {
			String q = "5 <= " + kw + " || 5 >= " + kw;
			pm.newQuery(TestJdoqlKeywordFields.class, q).execute();
		}

		//test functions
		for (String kw: TestJdoqlKeywordFields.keywordsL) {
			String q = kw + ".length() <= 3 || 'gg' == " + kw + ".substring(3)";
			pm.newQuery(TestJdoqlKeywordFields.class, q).execute();
		}
		//TODO 
		System.err.println("Disable Test_111 because '+' not yet supported");
//		for (String kw: TestJdoqlKeywordFields.keywordsU) {
//			String q = "Math.abs(" + kw + ") <= 5 || 3 >= (1+" + kw + ")";
//			pm.newQuery(TestJdoqlKeywordFields.class, q).execute();
//		}

		//test ref (especially .substring, etc.
		String q;
		q = "ref.substring.length() <= 3 || 'gg' == ref.substring.substring(3)";
		pm.newQuery(TestJdoqlKeywordFields.class, q).execute();

		q = "Math.abs(ref.MATH) <= 5 || 3 >= (1+ref.MATH)";
		pm.newQuery(TestJdoqlKeywordFields.class, q).execute();
		
		pm.currentTransaction().rollback();
		TestTools.closePM();
	}

 	
	@Test
	public void testParsing1() {
		PersistenceManager pm = TestTools.openPM();
		pm.currentTransaction().begin();

		try {
			//this was found by the fuzzying tool
			Query q = pm.newQuery(TestClass.class, "<=<dcontains0or.'");
			q.execute();
			fail();
		} catch (JDOUserException e) {
			//good
			assertTrue(e.getMessage().contains("unexpected end"));
		}
	}
 	
	@Test
	public void testParsing2() {
		PersistenceManager pm = TestTools.openPM();
		pm.currentTransaction().begin();

		try {
			//this was found by the fuzzying tool
			Query q = pm.newQuery(TestClass.class, 
					"!=.isEmpty,this,9or0contains Lcontains<= &(and.contains(");
			q.execute();
			fail();
		} catch (JDOUserException e) {
			//good
			assertTrue(e.getMessage().contains("Comparator expected near position"));
		}
	}
	
	@Test
	public void testParsing3() {
		PersistenceManager pm = TestTools.openPM();
		pm.currentTransaction().begin();

		try {
			//this was found by the fuzzying tool
			Query q = pm.newQuery(TestClass.class, "0bd00xLget|0b1this<=.(or\\");
			q.execute();
			fail();
		} catch (JDOUserException e) {
			//good
			assertTrue(e.getMessage().contains("Cannot parse query"));
		}
	}
	
	@Test
	public void testParsing4() {
		PersistenceManager pm = TestTools.openPM();
		pm.currentTransaction().begin();

		try {
			//this was found by the fuzzying tool
			Query q = pm.newQuery(TestClass.class, "this");
			q.execute();
			fail();
		} catch (JDOUserException e) {
			//good
			assertTrue(e.getMessage().contains("unexpected end at position"));
		}
	}
	
	@Test
	public void testParsing5() {
		PersistenceManager pm = TestTools.openPM();
		pm.currentTransaction().begin();

		try {
			//this was found by the fuzzying tool
			Query q = pm.newQuery(TestClass.class, "d<=::0!& .contains(");
			q.execute();
			fail();
		} catch (JDOUserException e) {
			//good
			assertTrue(e.getMessage().contains("Parsing error"));
		}
	}

	@Test
	public void testParsing6() {
		PersistenceManager pm = TestTools.openPM();
		pm.currentTransaction().begin();

		//this was found by the fuzzying tool
		Query q = pm.newQuery(TestClass.class, " ");
		q.execute();
	}

	@Test
	public void testParsing7() {
		PersistenceManager pm = TestTools.openPM();
		pm.currentTransaction().begin();

		try {
			//this was found by the fuzzying tool
			Query q = pm.newQuery(TestClass.class, "containsand!='get&0x^;f<=! isEmpty>this'");
			q.execute();
			fail();
		} catch (JDOUserException e) {
			//good
			assertTrue(e.getMessage().contains("Parsing error"));
		}
	}

	@Test
	public void testParsing8() {
		PersistenceManager pm = TestTools.openPM();
		pm.currentTransaction().begin();

		try {
			//this was found by the fuzzying tool
			Query q = pm.newQuery(TestClass.class, "0!=::|~!=");
			q.execute();
			fail();
		} catch (JDOUserException e) {
			//good
			assertTrue(e.getMessage().contains("Parsing error"));
		}
	}

	@Test
	public void testParsing9() {
		PersistenceManager pm = TestTools.openPM();
		pm.currentTransaction().begin();
		
		try {
			//this was found by the fuzzying tool
			Query q = pm.newQuery(TestClass.class, "_float<=_bool");
			q.execute();
			fail();
		} catch (JDOUserException e) {
			//good
			assertTrue(e.getMessage().contains("annot compare"));
		}
	}

	@Test
	public void testParsing10() {
		PersistenceManager pm = TestTools.openPM();
		pm.currentTransaction().begin();
		
		try {
			//this was found by the fuzzying tool
			Query q = pm.newQuery(TestClass.class, "_bool<=0");
			q.execute();
			fail();
		} catch (JDOUserException e) {
			//good
			assertTrue(e.getMessage().contains("annot compare"));
		}
	}

	@Test
	public void testParsing11() {
		PersistenceManager pm = TestTools.openPM();
		pm.currentTransaction().begin();
		
		try {
			//this was found by the fuzzying tool
			Query q = pm.newQuery(TestClass.class, ":_long0x!=_bool");
			q.execute(0);
			fail();
		} catch (JDOUserException e) {
			//good
			assertTrue(e.getMessage().contains("ncomparable types"));
		}
	}

	@Test
	public void testParsing12() {
		PersistenceManager pm = TestTools.openPM();
		pm.currentTransaction().begin();
		
		try {
			//this was found by the fuzzying tool
			Query q = pm.newQuery(TestClass.class, ":my_str.substring(1,3)=='xx'");
			q.execute("Hello");
			fail();
		} catch (JDOUserException e) {
			//good
			assertTrue(e.getMessage(), e.getMessage().contains("ate binding"));
		}
	}

	@Test
	public void testParsing13() {
		PersistenceManager pm = TestTools.openPM();
		pm.currentTransaction().begin();
		
		try {
			//this was found by the fuzzying tool
			Query q = pm.newQuery(TestClass.class, "(:my_str).substring(1,3)=='xx'");
			q.execute("Hello");
			fail();
		} catch (JDOUserException e) {
			//good
			//TODO maybe this should actually work??
			//assertTrue(e.getMessage(), e.getMessage().contains("ate binding"));
		}
	}

	@Test
	public void testParsing14() {
		PersistenceManager pm = TestTools.openPM();
		pm.currentTransaction().begin();
		
		try {
			//this was found by the fuzzying tool
			Query q = pm.newQuery(TestClass.class, "\"_isEmpty\">_bool");
			q.execute();
			fail();
		} catch (JDOUserException e) {
			//good
			assertTrue(e.getMessage(), e.getMessage().contains("annot compare"));
		}
	}

	@Test
	public void testParsing15() {
		PersistenceManager pm = TestTools.openPM();
		pm.currentTransaction().begin();
		
		//this was found by the fuzzying tool
		Query q = pm.newQuery(TestClass.class, "_intObj>_long");
		q.execute();
	}

	@Test
	public void testParsing16() {
		PersistenceManager pm = TestTools.openPM();
		pm.currentTransaction().begin();
		
		try {
			//this was found by the fuzzying tool
			Query q = pm.newQuery(TestClass.class, "0>=0b9");
			q.execute();
			fail();
		} catch (JDOUserException e) {
			//good
			assertTrue(e.getMessage(), e.getMessage().contains("parsing number"));
		}
	}
}
=======
/*
 * Copyright 2009-2016 Tilmann Zaeschke. All rights reserved.
 * 
 * This file is part of ZooDB.
 * 
 * ZooDB is free software: you can redistribute it and/or modify
 * it under the terms of the GNU General Public License as published by
 * the Free Software Foundation, either version 3 of the License, or
 * (at your option) any later version.
 * 
 * ZooDB is distributed in the hope that it will be useful,
 * but WITHOUT ANY WARRANTY; without even the implied warranty of
 * MERCHANTABILITY or FITNESS FOR A PARTICULAR PURPOSE.  See the
 * GNU General Public License for more details.
 * 
 * You should have received a copy of the GNU General Public License
 * along with ZooDB.  If not, see <http://www.gnu.org/licenses/>.
 * 
 * See the README and COPYING files for further information. 
 */
package org.zoodb.test.jdo;

import static org.junit.Assert.assertEquals;
import static org.junit.Assert.assertTrue;
import static org.junit.Assert.fail;

import java.util.Collection;
import java.util.Iterator;

import javax.jdo.JDOUserException;
import javax.jdo.PersistenceManager;
import javax.jdo.Query;

import org.junit.After;
import org.junit.AfterClass;
import org.junit.Before;
import org.junit.BeforeClass;
import org.junit.Test;
import org.zoodb.test.testutil.TestTools;

/**
 * Tests for query setResult().
 * 
 * @author ztilmann
 *
 */
public class Test_122_QueryBugs {

	@BeforeClass
	public static void setUp() {
        TestTools.removeDb();
		TestTools.createDb();
	}

	@Before
	public void before() {
		TestTools.defineSchema(TestClass.class);
        PersistenceManager pm = TestTools.openPM();
        pm.currentTransaction().begin();

        pm.newQuery(TestClass.class).deletePersistentAll();
        
        TestClass tc1 = new TestClass();
        tc1.setData(1, false, 'c', (byte)127, (short)32001, 1234567890L, "xyz1", new byte[]{1,2},
        		-1.1f, 35);
        pm.makePersistent(tc1);
        tc1 = new TestClass();
        tc1.setData(12, false, 'd', (byte)126, (short)32002, 1234567890L, "xyz2", new byte[]{1,2},
        		-0.1f, 34);
        pm.makePersistent(tc1);
        tc1 = new TestClass();
        tc1.setData(123, false, 'e', (byte)125, (short)32003, 1234567890L, null, new byte[]{1,2},
        		0.1f, 3.0);
        pm.makePersistent(tc1);
        tc1 = new TestClass();
        tc1.setData(1234, false, 'f', (byte)124, (short)32004, 1234567890L, "xyz", new byte[]{1,2},
        		1.1f, -0.01);
        pm.makePersistent(tc1);
        tc1 = new TestClass();
        tc1.setData(12345, false, 'g', (byte)123, (short)32005, 1234567890L, "xyz", new byte[]{1,2},
        		11.1f, -35);
        pm.makePersistent(tc1);
        
        pm.currentTransaction().commit();
        TestTools.closePM();;
	}
		
	@After
	public void afterTest() {
		TestTools.closePM();
		//also removes indexes and objects
		TestTools.removeSchema(TestClass.class);
	}
	
	@AfterClass
	public static void tearDown() {
		TestTools.removeDb();
	}


    /**
     * See issue #20.
     */
    @Test
    public void testStringIndex() {
    	TestTools.defineIndex(TestClass.class, "_string", false);
    	testStringQuery();
    }
	
    /**
     * See issue #20.
     */
    @Test
    public void testStringQuery() {
		PersistenceManager pm = TestTools.openPM();
		pm.currentTransaction().begin();

		//System.out.println(ZooSchema.locateClass(pm, TestClass.class).hasIndex("_string"));
		
		Query q = null; 
		Collection<?> r;
		
		q = pm.newQuery(TestClass.class, "_string != 'xyz'");
		r = (Collection<?>)q.execute();
		assertEquals(3, r.size());
				
		q = pm.newQuery(TestClass.class, "_string == null");
		r = (Collection<?>)q.execute();
		assertEquals(1, r.size());
				
		q = pm.newQuery(TestClass.class, "_string != null");
		r = (Collection<?>)q.execute();
		assertEquals(4, r.size());
    }
	
    /**
     * See issue #21.
     */
    @Test
    public void testSetFilterForParameters() {
		PersistenceManager pm = TestTools.openPM();
		pm.currentTransaction().begin();

		Query q = null; 
		Collection<?> r;
		
		q = pm.newQuery(TestClass.class, "_int == :x");
		q.setFilter("_int == 123");
		r = (Collection<?>)q.execute();
		assertEquals(1, r.size());
    }
    
 	@Test
 	public void testQueryString_Issue26() {
 		//also removes indexes and objects
 		TestTools.removeSchema(TestClass.class);
 		TestTools.defineSchema(TestClass.class);

  		PersistenceManager pm0 = TestTools.openPM();
 		pm0.currentTransaction().begin();
 		
 		TestClass t1 = new TestClass();
 		TestClass t2 = new TestClass();
 		TestClass t3 = new TestClass();
 		t1.setString(null);
 		t2.setString("lalalala");
 		t3.setString("lala");
 		pm0.makePersistent(t1);
 		pm0.makePersistent(t2);
 		pm0.makePersistent(t3);
 		
 		long oid1 = (Long) pm0.getObjectId(t1);
 		long oid2 = (Long) pm0.getObjectId(t2);
 		long oid3 = (Long) pm0.getObjectId(t3);

 		//close session
 		pm0.currentTransaction().commit();
 		TestTools.closePM();

 		//query
 		PersistenceManager pm = TestTools.openPM();
 		pm.currentTransaction().begin();

 		Query q = pm.newQuery(TestClass.class, "_string == 'haha'");
 		Collection<?> c = (Collection<?>) q.execute();
 		assertEquals(0, c.size());

 		q = pm.newQuery(TestClass.class, "_string == 'lalalala'");
 		c = (Collection<?>) q.execute();
 		assertEquals(1, c.size());
 		Iterator<?> it = c.iterator(); 
 		assertEquals(oid2, pm.getObjectId(it.next()));

 		//These used to fail because the comparison in the query evaluator expected -1/1 as only
 		//possible outcomes of value comparison
 		q = pm.newQuery(TestClass.class, "!(_string == 'haha')");
 		c = (Collection<?>) q.execute();
 		assertEquals(3, c.size());
 		it = c.iterator(); 
 		assertEquals(oid1, pm.getObjectId(it.next()));
 		assertEquals(oid2, pm.getObjectId(it.next()));
 		assertEquals(oid3, pm.getObjectId(it.next()));

 		q = pm.newQuery(TestClass.class, "_string != 'haha'");
 		c = (Collection<?>) q.execute();
 		assertEquals(3, c.size());
 		it = c.iterator(); 
 		assertEquals(oid1, pm.getObjectId(it.next()));
 		assertEquals(oid2, pm.getObjectId(it.next()));
 		assertEquals(oid3, pm.getObjectId(it.next()));
 		TestTools.closePM();
 	}

    
 	@Test
 	public void testIndexStringWithIndex_Issue26b() {
 		//also removes indexes and objects
 		TestTools.removeSchema(TestClass.class);
 		TestTools.defineSchema(TestClass.class);

		TestTools.defineIndex(TestClass.class, "_string", true);
 		
 		PersistenceManager pm0 = TestTools.openPM();
 		pm0.currentTransaction().begin();
 		
 		TestClass t1 = new TestClass();
 		TestClass t2 = new TestClass();
 		TestClass t3 = new TestClass();
 		t1.setString(null);
 		t2.setString("lalalala");
 		t3.setString("lala");
 		pm0.makePersistent(t1);
 		pm0.makePersistent(t2);
 		pm0.makePersistent(t3);
 		
 		long oid1 = (Long) pm0.getObjectId(t1);
 		long oid2 = (Long) pm0.getObjectId(t2);
 		long oid3 = (Long) pm0.getObjectId(t3);

 		//close session
 		pm0.currentTransaction().commit();
 		TestTools.closePM();

 		//query
 		PersistenceManager pm = TestTools.openPM();
 		pm.currentTransaction().begin();

 		Query q = pm.newQuery(TestClass.class, "_string == 'haha'");
 		Collection<?> c = (Collection<?>) q.execute();
 		assertEquals(0, c.size());

 		q = pm.newQuery(TestClass.class, "_string == 'lalalala'");
 		c = (Collection<?>) q.execute();
 		assertEquals(1, c.size());
 		Iterator<?> it = c.iterator(); 
 		assertEquals(oid2, pm.getObjectId(it.next()));

 		//These used to fail because the comparison in the query evaluator expected -1/1 as only
 		//possible outcomes of value comparison
 		q = pm.newQuery(TestClass.class, "!(_string == 'haha')");
 		c = (Collection<?>) q.execute();
 		assertEquals(3, c.size());
 		it = c.iterator(); 
 		assertEquals(oid1, pm.getObjectId(it.next()));
 		assertEquals(oid3, pm.getObjectId(it.next()));
 		assertEquals(oid2, pm.getObjectId(it.next()));

 		q = pm.newQuery(TestClass.class, "_string != 'haha'");
 		c = (Collection<?>) q.execute();
 		assertEquals(3, c.size());
 		it = c.iterator(); 
 		assertEquals(oid1, pm.getObjectId(it.next()));
 		assertEquals(oid3, pm.getObjectId(it.next()));
 		assertEquals(oid2, pm.getObjectId(it.next()));
 		TestTools.closePM();
 	}


 	/**
 	 * When missing String delimiters ' or ", then the error message should point that out.
 	 */
  	@Test
  	public void testIndexStringWithIndex_Issue46() {
  		//also removes indexes and objects
  		TestTools.removeSchema(TestClass.class);
  		TestTools.defineSchema(TestClass.class);

  		PersistenceManager pm = TestTools.openPM();
  		pm.currentTransaction().begin();
  		
  		try {
  			Query q = pm.newQuery(TestClass.class, "_string == Bug");
  			q.execute();
  			fail();
  		} catch (JDOUserException e) {
  			String m = e.getMessage();
  			assertTrue(m, m.contains("\""));
  		}
  		try {
  			Query q = pm.newQuery(TestClass.class, "_string == Bug 46");
  			q.execute();
  			fail();
  		} catch (JDOUserException e) {
  			String m = e.getMessage();
  			assertTrue(m, m.contains("nexpected characters"));
  		}
  		TestTools.closePM();
  	}
  	
 	@Test
  	public void testQueryIterationWhileModifyingCache() {
  		//also removes indexes and objects
  		TestTools.removeSchema(TestClass.class);
  		TestTools.defineSchema(TestClass.class);
  		TestTools.defineIndex(TestClass.class, "_string", true);

  		PersistenceManager pm = TestTools.openPM();
  		pm.setIgnoreCache(false);
  		pm.currentTransaction().begin();
  		
  		TestClass t1 = new TestClass();
  		t1.setString("1");
  		pm.makePersistent(t1);
  		pm.currentTransaction().commit();
  		pm.currentTransaction().begin();
  		
  		TestClass t2 = new TestClass();
  		t2.setString("2");
  		pm.makePersistent(t2);
 		TestClass t3 = new TestClass();
  		t3.setString("3");
  		pm.makePersistent(t3);
		pm.currentTransaction().commit();
  		pm.currentTransaction().begin();

		Query qS = pm.newQuery(TestClass.class, "_string=='1'");
		@SuppressWarnings("unchecked")
		Collection<TestTools> cS = (Collection<TestTools>) qS.execute();

		Query qI = pm.newQuery(TestClass.class, "_int==0");
		@SuppressWarnings("unchecked")
		Collection<TestTools> cI = (Collection<TestTools>) qI.execute();
		
  		t1.setString("x1");
  		t2.setString("x2");
  		t3.setString("x3");
  		t1.setInt(11);
  		t1.setInt(22);
  		t1.setInt(33);

  		TestClass t4 = new TestClass();
  		t4.setString("1");
  		pm.makePersistent(t4);

  		int nS = 0;
  		Iterator<?> itS = cS.iterator();
  		while (itS.hasNext()) {
  			nS++;
  			itS.next();
  		}
  		assertEquals(1, nS);
  		
  		int nI = 0;
  		Iterator<?> itI = cI.iterator();
  		while (itI.hasNext()) {
  			nI++;
  			itI.next();
  		}
  		//assertEquals(1, nI);
  		//3 implies that the collection was created before the the iterator traversed the objects
  		assertEquals(3, nI);  
  		
   		TestTools.closePM();
  	}
 	
 	/**
 	 * The problem is that the query evaluator simply loaded ALL dirty objects from the cache into
 	 * the query processor, without checking whether they have the correct class.
 	 * 
 	 * Requires: 
 	 * - Index on queried class (TestClassTiny)
 	 * - no commit after new TestClass instance 
 	 */
	@Test
  	public void testQueryFieldAccess_Issue_53() {
 		TestTools.removeSchema(TestClass.class);
  		TestTools.defineSchema(TestClass.class);
  		//also removes indexes and objects
  		TestTools.removeSchema(TestClassTiny.class);
  		TestTools.defineSchema(TestClassTiny.class);
  		TestTools.defineIndex(TestClassTiny.class, "_int", true);

  		PersistenceManager pm = TestTools.openPM();
  		pm.setIgnoreCache(false);
  		pm.currentTransaction().begin();
  		
  		TestClassTiny tt = new TestClassTiny();
  		tt.setInt(1);
  		pm.makePersistent(tt);
  		pm.currentTransaction().commit();
  		pm.currentTransaction().begin();

 		TestClass t4 = new TestClass();
  		pm.makePersistent(t4);
  		
//  		javax.jdo.JDOFatalInternalException: Cannot access field: _int class="org.zoodb.test.jdo.TestClass", declaring class="org.zoodb.test.jdo.TestClassTiny"
//  				at sun.reflect.NativeConstructorAccessorImpl.newInstance0(Native Method)
//  				at sun.reflect.NativeConstructorAccessorImpl.newInstance(NativeConstructorAccessorImpl.java:57)
//  				at sun.reflect.DelegatingConstructorAccessorImpl.newInstance(DelegatingConstructorAccessorImpl.java:45)
//  				at java.lang.reflect.Constructor.newInstance(Constructor.java:526)
//  				at org.zoodb.internal.util.ReflTools.newInstance(ReflTools.java:211)
//  				at org.zoodb.internal.util.DBLogger.newEx(DBLogger.java:97)
//  				at org.zoodb.internal.util.DBLogger.newEx(DBLogger.java:88)
//  				at org.zoodb.internal.util.DBLogger.newFatalInternal(DBLogger.java:187)
//  			NestedThrowablesStackTrace:
//  			java.lang.IllegalArgumentException: Cannot set int field org.zoodb.test.jdo.TestClassTiny._int to org.zoodb.test.jdo.TestClass
//  				at sun.reflect.UnsafeFieldAccessorImpl.throwSetIllegalArgumentException(UnsafeFieldAccessorImpl.java:164)
//  				at sun.reflect.UnsafeFieldAccessorImpl.throwSetIllegalArgumentException(UnsafeFieldAccessorImpl.java:168)
//  				at sun.reflect.UnsafeFieldAccessorImpl.ensureObj(UnsafeFieldAccessorImpl.java:55)
//  				at sun.reflect.UnsafeIntegerFieldAccessorImpl.getInt(UnsafeIntegerFieldAccessorImpl.java:56)
//  				at sun.reflect.UnsafeIntegerFieldAccessorImpl.get(UnsafeIntegerFieldAccessorImpl.java:36)
//  				at java.lang.reflect.Field.get(Field.java:379)
//  				at org.zoodb.internal.query.QueryTerm.evaluate(QueryTerm.java:77)
//  				at org.zoodb.internal.query.QueryTreeNode.evaluate(QueryTreeNode.java:121)
//  				at org.zoodb.jdo.impl.QueryImpl.applyQueryOnExtent(QueryImpl.java:486)
//  				at org.zoodb.jdo.impl.QueryImpl.runQuery(QueryImpl.java:526)
//  				at org.zoodb.jdo.impl.QueryImpl.execute(QueryImpl.java:600)
//  				at org.zoodb.test.jdo.Test_122_QueryBugs.testQueryFieldAccess_IssueXXX2(Test_122_QueryBugs.java:411)
  		
		Query qtt = pm.newQuery(TestClassTiny.class, "_int==1");
		@SuppressWarnings("unchecked")
		Collection<TestTools> ctt = (Collection<TestTools>) qtt.execute();
		assertEquals(1, ctt.size());

		TestTools.closePM();
  	}
	
	@Test
	public void testKeywordsAsFieldsConflicts() {
		//populate db
		TestTools.defineSchema(TestJdoqlKeywordFields.class);
		PersistenceManager pm = TestTools.openPM();
		pm.currentTransaction().begin();
		TestJdoqlKeywordFields pc1 = new TestJdoqlKeywordFields(1, "1");
		pm.makePersistent(pc1);
		TestJdoqlKeywordFields pc2 = new TestJdoqlKeywordFields(2, "2");
		pm.makePersistent(pc2);
		pc1.setRef(pc2);
		pm.currentTransaction().commit();
		TestTools.closePM();
		
		//test
		pm = TestTools.openPM();
		pm.currentTransaction().begin();

		//test lhs
		for (String kw: TestJdoqlKeywordFields.keywordsL) {
			String q = kw + " == '5' || " + kw + " != '-5'";
			pm.newQuery(TestJdoqlKeywordFields.class, q).execute();
		}
		for (String kw: TestJdoqlKeywordFields.keywordsU) {
			String q = kw + " <= 5 || " + kw + " >= -5";
			pm.newQuery(TestJdoqlKeywordFields.class, q).execute();
		}
		
		//test rhs
		for (String kw: TestJdoqlKeywordFields.keywordsL) {
			String q = "'5' == " + kw + " || '-5' != " + kw;
			pm.newQuery(TestJdoqlKeywordFields.class, q).execute();
		}
		for (String kw: TestJdoqlKeywordFields.keywordsU) {
			String q = "5 <= " + kw + " || 5 >= " + kw;
			pm.newQuery(TestJdoqlKeywordFields.class, q).execute();
		}

		//test functions
		for (String kw: TestJdoqlKeywordFields.keywordsL) {
			String q = kw + ".length() <= 3 || 'gg' == " + kw + ".substring(3)";
			pm.newQuery(TestJdoqlKeywordFields.class, q).execute();
		}
		//TODO 
		System.err.println("Disable Test_111 because '+' not yet supported");
//		for (String kw: TestJdoqlKeywordFields.keywordsU) {
//			String q = "Math.abs(" + kw + ") <= 5 || 3 >= (1+" + kw + ")";
//			pm.newQuery(TestJdoqlKeywordFields.class, q).execute();
//		}

		//test ref (especially .substring, etc.
		String q;
		q = "ref.substring.length() <= 3 || 'gg' == ref.substring.substring(3)";
		pm.newQuery(TestJdoqlKeywordFields.class, q).execute();

		//TODO 
		System.err.println("Disable Test_111 because '+' not yet supported");
//		q = "Math.abs(ref.MATH) <= 5 || 3 >= (1+ref.MATH)";
//		pm.newQuery(TestJdoqlKeywordFields.class, q).execute();
		
		pm.currentTransaction().rollback();
		TestTools.closePM();
	}

 	
	@Test
	public void testParsing1() {
		PersistenceManager pm = TestTools.openPM();
		pm.currentTransaction().begin();

		try {
			//this was found by the fuzzying tool
			Query q = pm.newQuery(TestClass.class, "<=<dcontains0or.'");
			q.execute();
			fail();
		} catch (JDOUserException e) {
			//good
			assertTrue(e.getMessage().contains("unexpected end"));
		}
	}
 	
	@Test
	public void testParsing2() {
		PersistenceManager pm = TestTools.openPM();
		pm.currentTransaction().begin();

		try {
			//this was found by the fuzzying tool
			Query q = pm.newQuery(TestClass.class, 
					"!=.isEmpty,this,9or0contains Lcontains<= &(and.contains(");
			q.execute();
			fail();
		} catch (JDOUserException e) {
			//good
			assertTrue(e.getMessage(), e.getMessage().contains("omparator expected"));
		}
	}
	
	@Test
	public void testParsing3() {
		PersistenceManager pm = TestTools.openPM();
		pm.currentTransaction().begin();

		try {
			//this was found by the fuzzying tool
			Query q = pm.newQuery(TestClass.class, "0bd00xLget|0b1this<=.(or\\");
			q.execute();
			fail();
		} catch (JDOUserException e) {
			//good
			assertTrue(e.getMessage().contains("Cannot parse query"));
		}
	}
	
	@Test
	public void testParsing4() {
		PersistenceManager pm = TestTools.openPM();
		pm.currentTransaction().begin();

		try {
			//this was found by the fuzzying tool
			Query q = pm.newQuery(TestClass.class, "this");
			q.execute();
			fail();
		} catch (JDOUserException e) {
			//good
			assertTrue(e.getMessage(), e.getMessage().contains("nexpected end"));
		}
	}
	
	@Test
	public void testParsing5() {
		PersistenceManager pm = TestTools.openPM();
		pm.currentTransaction().begin();

		try {
			//this was found by the fuzzying tool
			Query q = pm.newQuery(TestClass.class, "d<=::0!& .contains(");
			q.execute();
			fail();
		} catch (JDOUserException e) {
			//good
			assertTrue(e.getMessage(), e.getMessage().contains("parsing error"));
		}
	}

	@Test
	public void testParsing6() {
		PersistenceManager pm = TestTools.openPM();
		pm.currentTransaction().begin();

		//this was found by the fuzzying tool
		Query q = pm.newQuery(TestClass.class, " ");
		q.execute();
	}

	@Test
	public void testParsing7() {
		PersistenceManager pm = TestTools.openPM();
		pm.currentTransaction().begin();

		try {
			//this was found by the fuzzying tool
			Query q = pm.newQuery(TestClass.class, "containsand!='get&0x^;f<=! isEmpty>this'");
			q.execute();
			fail();
		} catch (JDOUserException e) {
			//good
			assertTrue(e.getMessage().contains("arsing error"));
		}
	}

	@Test
	public void testParsing8() {
		PersistenceManager pm = TestTools.openPM();
		pm.currentTransaction().begin();

		try {
			//this was found by the fuzzying tool
			Query q = pm.newQuery(TestClass.class, "0!=::|~!=");
			q.execute();
			fail();
		} catch (JDOUserException e) {
			//good
			assertTrue(e.getMessage(), e.getMessage().contains("arsing error"));
		}
	}

	@Test
	public void testParsing9() {
		PersistenceManager pm = TestTools.openPM();
		pm.currentTransaction().begin();
		
		try {
			//this was found by the fuzzying tool
			Query q = pm.newQuery(TestClass.class, "_float<=_bool");
			q.execute();
			fail();
		} catch (JDOUserException e) {
			//good
			assertTrue(e.getMessage().contains("annot compare"));
		}
	}

	@Test
	public void testParsing10() {
		PersistenceManager pm = TestTools.openPM();
		pm.currentTransaction().begin();
		
		try {
			//this was found by the fuzzying tool
			Query q = pm.newQuery(TestClass.class, "_bool<=0");
			q.execute();
			fail();
		} catch (JDOUserException e) {
			//good
			assertTrue(e.getMessage().contains("annot compare"));
		}
	}

	@Test
	public void testParsing11() {
		PersistenceManager pm = TestTools.openPM();
		pm.currentTransaction().begin();
		
		try {
			//this was found by the fuzzying tool
			Query q = pm.newQuery(TestClass.class, ":_long0x!=_bool");
			q.execute(0);
			fail();
		} catch (JDOUserException e) {
			//good
			assertTrue(e.getMessage(), e.getMessage().contains("ncomparable types"));
		}
	}

	@Test
	public void testParsing12() {
		PersistenceManager pm = TestTools.openPM();
		pm.currentTransaction().begin();
		
		try {
			//this was found by the fuzzying tool
			Query q = pm.newQuery(TestClass.class, ":my_str.substring(1,3)=='xx'");
			q.execute("Hello");
			fail();
		} catch (JDOUserException e) {
			//good
			assertTrue(e.getMessage(), e.getMessage().contains("ate binding"));
		}
	}

	@Test
	public void testParsing13() {
		PersistenceManager pm = TestTools.openPM();
		pm.currentTransaction().begin();
		
		try {
			//this was found by the fuzzying tool
			Query q = pm.newQuery(TestClass.class, "(:my_str).substring(1,3)=='xx'");
			q.execute("Hello");
			fail();
		} catch (JDOUserException e) {
			//good
			//TODO maybe this should actually work??
			//assertTrue(e.getMessage(), e.getMessage().contains("ate binding"));
		}
	}

	@Test
	public void testParsing14() {
		PersistenceManager pm = TestTools.openPM();
		pm.currentTransaction().begin();
		
		try {
			//this was found by the fuzzying tool
			Query q = pm.newQuery(TestClass.class, "\"_isEmpty\">_bool");
			q.execute();
			fail();
		} catch (JDOUserException e) {
			//good
			assertTrue(e.getMessage(), e.getMessage().contains("annot compare"));
		}
	}

	@Test
	public void testParsing15() {
		PersistenceManager pm = TestTools.openPM();
		pm.currentTransaction().begin();
		
		//this was found by the fuzzying tool
		Query q = pm.newQuery(TestClass.class, "_intObj>_long");
		q.execute();
	}

	@Test
	public void testParsing16() {
		PersistenceManager pm = TestTools.openPM();
		pm.currentTransaction().begin();
		
		try {
			//this was found by the fuzzying tool
			Query q = pm.newQuery(TestClass.class, "0>=0b9");
			q.execute();
			fail();
		} catch (JDOUserException e) {
			//good
			assertTrue(e.getMessage(), e.getMessage().contains("parsing number"));
		}
	}

	@Test
	public void testParsing17() {
		PersistenceManager pm = TestTools.openPM();
		pm.currentTransaction().begin();
		
		try {
			//This wrongly recognized 'null' as null
			Query q = pm.newQuery(TestClass.class, "_ref2 == 'null'");
			q.execute();
			fail();
		} catch (JDOUserException e) {
			//good
			assertTrue(e.getMessage(), e.getMessage().contains("ncompatible types"));
		}
	}

	@Test
	public void testParsing18() {
		PersistenceManager pm = TestTools.openPM();
		pm.currentTransaction().begin();
		
		try {
			//This wrongly compiled
			Query q = pm.newQuery(TestClass.class, "_ref2 > _ref1");
			q.execute();
			fail();
		} catch (JDOUserException e) {
			//good
			assertTrue(e.getMessage(), e.getMessage().contains("llegal operator"));
		}
	}
}
>>>>>>> d186c84d
<|MERGE_RESOLUTION|>--- conflicted
+++ resolved
@@ -1,4 +1,3 @@
-<<<<<<< HEAD
 /*
  * Copyright 2009-2016 Tilmann Zaeschke. All rights reserved.
  * 
@@ -528,7 +527,7 @@
 			fail();
 		} catch (JDOUserException e) {
 			//good
-			assertTrue(e.getMessage().contains("Comparator expected near position"));
+			assertTrue(e.getMessage(), e.getMessage().contains("omparator expected"));
 		}
 	}
 	
@@ -560,7 +559,7 @@
 			fail();
 		} catch (JDOUserException e) {
 			//good
-			assertTrue(e.getMessage().contains("unexpected end at position"));
+			assertTrue(e.getMessage(), e.getMessage().contains("nexpected end"));
 		}
 	}
 	
@@ -576,7 +575,7 @@
 			fail();
 		} catch (JDOUserException e) {
 			//good
-			assertTrue(e.getMessage().contains("Parsing error"));
+			assertTrue(e.getMessage(), e.getMessage().contains("parsing error"));
 		}
 	}
 
@@ -602,7 +601,7 @@
 			fail();
 		} catch (JDOUserException e) {
 			//good
-			assertTrue(e.getMessage().contains("Parsing error"));
+			assertTrue(e.getMessage().contains("arsing error"));
 		}
 	}
 
@@ -618,7 +617,7 @@
 			fail();
 		} catch (JDOUserException e) {
 			//good
-			assertTrue(e.getMessage().contains("Parsing error"));
+			assertTrue(e.getMessage(), e.getMessage().contains("arsing error"));
 		}
 	}
 
@@ -666,7 +665,7 @@
 			fail();
 		} catch (JDOUserException e) {
 			//good
-			assertTrue(e.getMessage().contains("ncomparable types"));
+			assertTrue(e.getMessage(), e.getMessage().contains("ncomparable types"));
 		}
 	}
 
@@ -744,755 +743,6 @@
 			assertTrue(e.getMessage(), e.getMessage().contains("parsing number"));
 		}
 	}
-}
-=======
-/*
- * Copyright 2009-2016 Tilmann Zaeschke. All rights reserved.
- * 
- * This file is part of ZooDB.
- * 
- * ZooDB is free software: you can redistribute it and/or modify
- * it under the terms of the GNU General Public License as published by
- * the Free Software Foundation, either version 3 of the License, or
- * (at your option) any later version.
- * 
- * ZooDB is distributed in the hope that it will be useful,
- * but WITHOUT ANY WARRANTY; without even the implied warranty of
- * MERCHANTABILITY or FITNESS FOR A PARTICULAR PURPOSE.  See the
- * GNU General Public License for more details.
- * 
- * You should have received a copy of the GNU General Public License
- * along with ZooDB.  If not, see <http://www.gnu.org/licenses/>.
- * 
- * See the README and COPYING files for further information. 
- */
-package org.zoodb.test.jdo;
-
-import static org.junit.Assert.assertEquals;
-import static org.junit.Assert.assertTrue;
-import static org.junit.Assert.fail;
-
-import java.util.Collection;
-import java.util.Iterator;
-
-import javax.jdo.JDOUserException;
-import javax.jdo.PersistenceManager;
-import javax.jdo.Query;
-
-import org.junit.After;
-import org.junit.AfterClass;
-import org.junit.Before;
-import org.junit.BeforeClass;
-import org.junit.Test;
-import org.zoodb.test.testutil.TestTools;
-
-/**
- * Tests for query setResult().
- * 
- * @author ztilmann
- *
- */
-public class Test_122_QueryBugs {
-
-	@BeforeClass
-	public static void setUp() {
-        TestTools.removeDb();
-		TestTools.createDb();
-	}
-
-	@Before
-	public void before() {
-		TestTools.defineSchema(TestClass.class);
-        PersistenceManager pm = TestTools.openPM();
-        pm.currentTransaction().begin();
-
-        pm.newQuery(TestClass.class).deletePersistentAll();
-        
-        TestClass tc1 = new TestClass();
-        tc1.setData(1, false, 'c', (byte)127, (short)32001, 1234567890L, "xyz1", new byte[]{1,2},
-        		-1.1f, 35);
-        pm.makePersistent(tc1);
-        tc1 = new TestClass();
-        tc1.setData(12, false, 'd', (byte)126, (short)32002, 1234567890L, "xyz2", new byte[]{1,2},
-        		-0.1f, 34);
-        pm.makePersistent(tc1);
-        tc1 = new TestClass();
-        tc1.setData(123, false, 'e', (byte)125, (short)32003, 1234567890L, null, new byte[]{1,2},
-        		0.1f, 3.0);
-        pm.makePersistent(tc1);
-        tc1 = new TestClass();
-        tc1.setData(1234, false, 'f', (byte)124, (short)32004, 1234567890L, "xyz", new byte[]{1,2},
-        		1.1f, -0.01);
-        pm.makePersistent(tc1);
-        tc1 = new TestClass();
-        tc1.setData(12345, false, 'g', (byte)123, (short)32005, 1234567890L, "xyz", new byte[]{1,2},
-        		11.1f, -35);
-        pm.makePersistent(tc1);
-        
-        pm.currentTransaction().commit();
-        TestTools.closePM();;
-	}
-		
-	@After
-	public void afterTest() {
-		TestTools.closePM();
-		//also removes indexes and objects
-		TestTools.removeSchema(TestClass.class);
-	}
-	
-	@AfterClass
-	public static void tearDown() {
-		TestTools.removeDb();
-	}
-
-
-    /**
-     * See issue #20.
-     */
-    @Test
-    public void testStringIndex() {
-    	TestTools.defineIndex(TestClass.class, "_string", false);
-    	testStringQuery();
-    }
-	
-    /**
-     * See issue #20.
-     */
-    @Test
-    public void testStringQuery() {
-		PersistenceManager pm = TestTools.openPM();
-		pm.currentTransaction().begin();
-
-		//System.out.println(ZooSchema.locateClass(pm, TestClass.class).hasIndex("_string"));
-		
-		Query q = null; 
-		Collection<?> r;
-		
-		q = pm.newQuery(TestClass.class, "_string != 'xyz'");
-		r = (Collection<?>)q.execute();
-		assertEquals(3, r.size());
-				
-		q = pm.newQuery(TestClass.class, "_string == null");
-		r = (Collection<?>)q.execute();
-		assertEquals(1, r.size());
-				
-		q = pm.newQuery(TestClass.class, "_string != null");
-		r = (Collection<?>)q.execute();
-		assertEquals(4, r.size());
-    }
-	
-    /**
-     * See issue #21.
-     */
-    @Test
-    public void testSetFilterForParameters() {
-		PersistenceManager pm = TestTools.openPM();
-		pm.currentTransaction().begin();
-
-		Query q = null; 
-		Collection<?> r;
-		
-		q = pm.newQuery(TestClass.class, "_int == :x");
-		q.setFilter("_int == 123");
-		r = (Collection<?>)q.execute();
-		assertEquals(1, r.size());
-    }
-    
- 	@Test
- 	public void testQueryString_Issue26() {
- 		//also removes indexes and objects
- 		TestTools.removeSchema(TestClass.class);
- 		TestTools.defineSchema(TestClass.class);
-
-  		PersistenceManager pm0 = TestTools.openPM();
- 		pm0.currentTransaction().begin();
- 		
- 		TestClass t1 = new TestClass();
- 		TestClass t2 = new TestClass();
- 		TestClass t3 = new TestClass();
- 		t1.setString(null);
- 		t2.setString("lalalala");
- 		t3.setString("lala");
- 		pm0.makePersistent(t1);
- 		pm0.makePersistent(t2);
- 		pm0.makePersistent(t3);
- 		
- 		long oid1 = (Long) pm0.getObjectId(t1);
- 		long oid2 = (Long) pm0.getObjectId(t2);
- 		long oid3 = (Long) pm0.getObjectId(t3);
-
- 		//close session
- 		pm0.currentTransaction().commit();
- 		TestTools.closePM();
-
- 		//query
- 		PersistenceManager pm = TestTools.openPM();
- 		pm.currentTransaction().begin();
-
- 		Query q = pm.newQuery(TestClass.class, "_string == 'haha'");
- 		Collection<?> c = (Collection<?>) q.execute();
- 		assertEquals(0, c.size());
-
- 		q = pm.newQuery(TestClass.class, "_string == 'lalalala'");
- 		c = (Collection<?>) q.execute();
- 		assertEquals(1, c.size());
- 		Iterator<?> it = c.iterator(); 
- 		assertEquals(oid2, pm.getObjectId(it.next()));
-
- 		//These used to fail because the comparison in the query evaluator expected -1/1 as only
- 		//possible outcomes of value comparison
- 		q = pm.newQuery(TestClass.class, "!(_string == 'haha')");
- 		c = (Collection<?>) q.execute();
- 		assertEquals(3, c.size());
- 		it = c.iterator(); 
- 		assertEquals(oid1, pm.getObjectId(it.next()));
- 		assertEquals(oid2, pm.getObjectId(it.next()));
- 		assertEquals(oid3, pm.getObjectId(it.next()));
-
- 		q = pm.newQuery(TestClass.class, "_string != 'haha'");
- 		c = (Collection<?>) q.execute();
- 		assertEquals(3, c.size());
- 		it = c.iterator(); 
- 		assertEquals(oid1, pm.getObjectId(it.next()));
- 		assertEquals(oid2, pm.getObjectId(it.next()));
- 		assertEquals(oid3, pm.getObjectId(it.next()));
- 		TestTools.closePM();
- 	}
-
-    
- 	@Test
- 	public void testIndexStringWithIndex_Issue26b() {
- 		//also removes indexes and objects
- 		TestTools.removeSchema(TestClass.class);
- 		TestTools.defineSchema(TestClass.class);
-
-		TestTools.defineIndex(TestClass.class, "_string", true);
- 		
- 		PersistenceManager pm0 = TestTools.openPM();
- 		pm0.currentTransaction().begin();
- 		
- 		TestClass t1 = new TestClass();
- 		TestClass t2 = new TestClass();
- 		TestClass t3 = new TestClass();
- 		t1.setString(null);
- 		t2.setString("lalalala");
- 		t3.setString("lala");
- 		pm0.makePersistent(t1);
- 		pm0.makePersistent(t2);
- 		pm0.makePersistent(t3);
- 		
- 		long oid1 = (Long) pm0.getObjectId(t1);
- 		long oid2 = (Long) pm0.getObjectId(t2);
- 		long oid3 = (Long) pm0.getObjectId(t3);
-
- 		//close session
- 		pm0.currentTransaction().commit();
- 		TestTools.closePM();
-
- 		//query
- 		PersistenceManager pm = TestTools.openPM();
- 		pm.currentTransaction().begin();
-
- 		Query q = pm.newQuery(TestClass.class, "_string == 'haha'");
- 		Collection<?> c = (Collection<?>) q.execute();
- 		assertEquals(0, c.size());
-
- 		q = pm.newQuery(TestClass.class, "_string == 'lalalala'");
- 		c = (Collection<?>) q.execute();
- 		assertEquals(1, c.size());
- 		Iterator<?> it = c.iterator(); 
- 		assertEquals(oid2, pm.getObjectId(it.next()));
-
- 		//These used to fail because the comparison in the query evaluator expected -1/1 as only
- 		//possible outcomes of value comparison
- 		q = pm.newQuery(TestClass.class, "!(_string == 'haha')");
- 		c = (Collection<?>) q.execute();
- 		assertEquals(3, c.size());
- 		it = c.iterator(); 
- 		assertEquals(oid1, pm.getObjectId(it.next()));
- 		assertEquals(oid3, pm.getObjectId(it.next()));
- 		assertEquals(oid2, pm.getObjectId(it.next()));
-
- 		q = pm.newQuery(TestClass.class, "_string != 'haha'");
- 		c = (Collection<?>) q.execute();
- 		assertEquals(3, c.size());
- 		it = c.iterator(); 
- 		assertEquals(oid1, pm.getObjectId(it.next()));
- 		assertEquals(oid3, pm.getObjectId(it.next()));
- 		assertEquals(oid2, pm.getObjectId(it.next()));
- 		TestTools.closePM();
- 	}
-
-
- 	/**
- 	 * When missing String delimiters ' or ", then the error message should point that out.
- 	 */
-  	@Test
-  	public void testIndexStringWithIndex_Issue46() {
-  		//also removes indexes and objects
-  		TestTools.removeSchema(TestClass.class);
-  		TestTools.defineSchema(TestClass.class);
-
-  		PersistenceManager pm = TestTools.openPM();
-  		pm.currentTransaction().begin();
-  		
-  		try {
-  			Query q = pm.newQuery(TestClass.class, "_string == Bug");
-  			q.execute();
-  			fail();
-  		} catch (JDOUserException e) {
-  			String m = e.getMessage();
-  			assertTrue(m, m.contains("\""));
-  		}
-  		try {
-  			Query q = pm.newQuery(TestClass.class, "_string == Bug 46");
-  			q.execute();
-  			fail();
-  		} catch (JDOUserException e) {
-  			String m = e.getMessage();
-  			assertTrue(m, m.contains("nexpected characters"));
-  		}
-  		TestTools.closePM();
-  	}
-  	
- 	@Test
-  	public void testQueryIterationWhileModifyingCache() {
-  		//also removes indexes and objects
-  		TestTools.removeSchema(TestClass.class);
-  		TestTools.defineSchema(TestClass.class);
-  		TestTools.defineIndex(TestClass.class, "_string", true);
-
-  		PersistenceManager pm = TestTools.openPM();
-  		pm.setIgnoreCache(false);
-  		pm.currentTransaction().begin();
-  		
-  		TestClass t1 = new TestClass();
-  		t1.setString("1");
-  		pm.makePersistent(t1);
-  		pm.currentTransaction().commit();
-  		pm.currentTransaction().begin();
-  		
-  		TestClass t2 = new TestClass();
-  		t2.setString("2");
-  		pm.makePersistent(t2);
- 		TestClass t3 = new TestClass();
-  		t3.setString("3");
-  		pm.makePersistent(t3);
-		pm.currentTransaction().commit();
-  		pm.currentTransaction().begin();
-
-		Query qS = pm.newQuery(TestClass.class, "_string=='1'");
-		@SuppressWarnings("unchecked")
-		Collection<TestTools> cS = (Collection<TestTools>) qS.execute();
-
-		Query qI = pm.newQuery(TestClass.class, "_int==0");
-		@SuppressWarnings("unchecked")
-		Collection<TestTools> cI = (Collection<TestTools>) qI.execute();
-		
-  		t1.setString("x1");
-  		t2.setString("x2");
-  		t3.setString("x3");
-  		t1.setInt(11);
-  		t1.setInt(22);
-  		t1.setInt(33);
-
-  		TestClass t4 = new TestClass();
-  		t4.setString("1");
-  		pm.makePersistent(t4);
-
-  		int nS = 0;
-  		Iterator<?> itS = cS.iterator();
-  		while (itS.hasNext()) {
-  			nS++;
-  			itS.next();
-  		}
-  		assertEquals(1, nS);
-  		
-  		int nI = 0;
-  		Iterator<?> itI = cI.iterator();
-  		while (itI.hasNext()) {
-  			nI++;
-  			itI.next();
-  		}
-  		//assertEquals(1, nI);
-  		//3 implies that the collection was created before the the iterator traversed the objects
-  		assertEquals(3, nI);  
-  		
-   		TestTools.closePM();
-  	}
- 	
- 	/**
- 	 * The problem is that the query evaluator simply loaded ALL dirty objects from the cache into
- 	 * the query processor, without checking whether they have the correct class.
- 	 * 
- 	 * Requires: 
- 	 * - Index on queried class (TestClassTiny)
- 	 * - no commit after new TestClass instance 
- 	 */
-	@Test
-  	public void testQueryFieldAccess_Issue_53() {
- 		TestTools.removeSchema(TestClass.class);
-  		TestTools.defineSchema(TestClass.class);
-  		//also removes indexes and objects
-  		TestTools.removeSchema(TestClassTiny.class);
-  		TestTools.defineSchema(TestClassTiny.class);
-  		TestTools.defineIndex(TestClassTiny.class, "_int", true);
-
-  		PersistenceManager pm = TestTools.openPM();
-  		pm.setIgnoreCache(false);
-  		pm.currentTransaction().begin();
-  		
-  		TestClassTiny tt = new TestClassTiny();
-  		tt.setInt(1);
-  		pm.makePersistent(tt);
-  		pm.currentTransaction().commit();
-  		pm.currentTransaction().begin();
-
- 		TestClass t4 = new TestClass();
-  		pm.makePersistent(t4);
-  		
-//  		javax.jdo.JDOFatalInternalException: Cannot access field: _int class="org.zoodb.test.jdo.TestClass", declaring class="org.zoodb.test.jdo.TestClassTiny"
-//  				at sun.reflect.NativeConstructorAccessorImpl.newInstance0(Native Method)
-//  				at sun.reflect.NativeConstructorAccessorImpl.newInstance(NativeConstructorAccessorImpl.java:57)
-//  				at sun.reflect.DelegatingConstructorAccessorImpl.newInstance(DelegatingConstructorAccessorImpl.java:45)
-//  				at java.lang.reflect.Constructor.newInstance(Constructor.java:526)
-//  				at org.zoodb.internal.util.ReflTools.newInstance(ReflTools.java:211)
-//  				at org.zoodb.internal.util.DBLogger.newEx(DBLogger.java:97)
-//  				at org.zoodb.internal.util.DBLogger.newEx(DBLogger.java:88)
-//  				at org.zoodb.internal.util.DBLogger.newFatalInternal(DBLogger.java:187)
-//  			NestedThrowablesStackTrace:
-//  			java.lang.IllegalArgumentException: Cannot set int field org.zoodb.test.jdo.TestClassTiny._int to org.zoodb.test.jdo.TestClass
-//  				at sun.reflect.UnsafeFieldAccessorImpl.throwSetIllegalArgumentException(UnsafeFieldAccessorImpl.java:164)
-//  				at sun.reflect.UnsafeFieldAccessorImpl.throwSetIllegalArgumentException(UnsafeFieldAccessorImpl.java:168)
-//  				at sun.reflect.UnsafeFieldAccessorImpl.ensureObj(UnsafeFieldAccessorImpl.java:55)
-//  				at sun.reflect.UnsafeIntegerFieldAccessorImpl.getInt(UnsafeIntegerFieldAccessorImpl.java:56)
-//  				at sun.reflect.UnsafeIntegerFieldAccessorImpl.get(UnsafeIntegerFieldAccessorImpl.java:36)
-//  				at java.lang.reflect.Field.get(Field.java:379)
-//  				at org.zoodb.internal.query.QueryTerm.evaluate(QueryTerm.java:77)
-//  				at org.zoodb.internal.query.QueryTreeNode.evaluate(QueryTreeNode.java:121)
-//  				at org.zoodb.jdo.impl.QueryImpl.applyQueryOnExtent(QueryImpl.java:486)
-//  				at org.zoodb.jdo.impl.QueryImpl.runQuery(QueryImpl.java:526)
-//  				at org.zoodb.jdo.impl.QueryImpl.execute(QueryImpl.java:600)
-//  				at org.zoodb.test.jdo.Test_122_QueryBugs.testQueryFieldAccess_IssueXXX2(Test_122_QueryBugs.java:411)
-  		
-		Query qtt = pm.newQuery(TestClassTiny.class, "_int==1");
-		@SuppressWarnings("unchecked")
-		Collection<TestTools> ctt = (Collection<TestTools>) qtt.execute();
-		assertEquals(1, ctt.size());
-
-		TestTools.closePM();
-  	}
-	
-	@Test
-	public void testKeywordsAsFieldsConflicts() {
-		//populate db
-		TestTools.defineSchema(TestJdoqlKeywordFields.class);
-		PersistenceManager pm = TestTools.openPM();
-		pm.currentTransaction().begin();
-		TestJdoqlKeywordFields pc1 = new TestJdoqlKeywordFields(1, "1");
-		pm.makePersistent(pc1);
-		TestJdoqlKeywordFields pc2 = new TestJdoqlKeywordFields(2, "2");
-		pm.makePersistent(pc2);
-		pc1.setRef(pc2);
-		pm.currentTransaction().commit();
-		TestTools.closePM();
-		
-		//test
-		pm = TestTools.openPM();
-		pm.currentTransaction().begin();
-
-		//test lhs
-		for (String kw: TestJdoqlKeywordFields.keywordsL) {
-			String q = kw + " == '5' || " + kw + " != '-5'";
-			pm.newQuery(TestJdoqlKeywordFields.class, q).execute();
-		}
-		for (String kw: TestJdoqlKeywordFields.keywordsU) {
-			String q = kw + " <= 5 || " + kw + " >= -5";
-			pm.newQuery(TestJdoqlKeywordFields.class, q).execute();
-		}
-		
-		//test rhs
-		for (String kw: TestJdoqlKeywordFields.keywordsL) {
-			String q = "'5' == " + kw + " || '-5' != " + kw;
-			pm.newQuery(TestJdoqlKeywordFields.class, q).execute();
-		}
-		for (String kw: TestJdoqlKeywordFields.keywordsU) {
-			String q = "5 <= " + kw + " || 5 >= " + kw;
-			pm.newQuery(TestJdoqlKeywordFields.class, q).execute();
-		}
-
-		//test functions
-		for (String kw: TestJdoqlKeywordFields.keywordsL) {
-			String q = kw + ".length() <= 3 || 'gg' == " + kw + ".substring(3)";
-			pm.newQuery(TestJdoqlKeywordFields.class, q).execute();
-		}
-		//TODO 
-		System.err.println("Disable Test_111 because '+' not yet supported");
-//		for (String kw: TestJdoqlKeywordFields.keywordsU) {
-//			String q = "Math.abs(" + kw + ") <= 5 || 3 >= (1+" + kw + ")";
-//			pm.newQuery(TestJdoqlKeywordFields.class, q).execute();
-//		}
-
-		//test ref (especially .substring, etc.
-		String q;
-		q = "ref.substring.length() <= 3 || 'gg' == ref.substring.substring(3)";
-		pm.newQuery(TestJdoqlKeywordFields.class, q).execute();
-
-		//TODO 
-		System.err.println("Disable Test_111 because '+' not yet supported");
-//		q = "Math.abs(ref.MATH) <= 5 || 3 >= (1+ref.MATH)";
-//		pm.newQuery(TestJdoqlKeywordFields.class, q).execute();
-		
-		pm.currentTransaction().rollback();
-		TestTools.closePM();
-	}
-
- 	
-	@Test
-	public void testParsing1() {
-		PersistenceManager pm = TestTools.openPM();
-		pm.currentTransaction().begin();
-
-		try {
-			//this was found by the fuzzying tool
-			Query q = pm.newQuery(TestClass.class, "<=<dcontains0or.'");
-			q.execute();
-			fail();
-		} catch (JDOUserException e) {
-			//good
-			assertTrue(e.getMessage().contains("unexpected end"));
-		}
-	}
- 	
-	@Test
-	public void testParsing2() {
-		PersistenceManager pm = TestTools.openPM();
-		pm.currentTransaction().begin();
-
-		try {
-			//this was found by the fuzzying tool
-			Query q = pm.newQuery(TestClass.class, 
-					"!=.isEmpty,this,9or0contains Lcontains<= &(and.contains(");
-			q.execute();
-			fail();
-		} catch (JDOUserException e) {
-			//good
-			assertTrue(e.getMessage(), e.getMessage().contains("omparator expected"));
-		}
-	}
-	
-	@Test
-	public void testParsing3() {
-		PersistenceManager pm = TestTools.openPM();
-		pm.currentTransaction().begin();
-
-		try {
-			//this was found by the fuzzying tool
-			Query q = pm.newQuery(TestClass.class, "0bd00xLget|0b1this<=.(or\\");
-			q.execute();
-			fail();
-		} catch (JDOUserException e) {
-			//good
-			assertTrue(e.getMessage().contains("Cannot parse query"));
-		}
-	}
-	
-	@Test
-	public void testParsing4() {
-		PersistenceManager pm = TestTools.openPM();
-		pm.currentTransaction().begin();
-
-		try {
-			//this was found by the fuzzying tool
-			Query q = pm.newQuery(TestClass.class, "this");
-			q.execute();
-			fail();
-		} catch (JDOUserException e) {
-			//good
-			assertTrue(e.getMessage(), e.getMessage().contains("nexpected end"));
-		}
-	}
-	
-	@Test
-	public void testParsing5() {
-		PersistenceManager pm = TestTools.openPM();
-		pm.currentTransaction().begin();
-
-		try {
-			//this was found by the fuzzying tool
-			Query q = pm.newQuery(TestClass.class, "d<=::0!& .contains(");
-			q.execute();
-			fail();
-		} catch (JDOUserException e) {
-			//good
-			assertTrue(e.getMessage(), e.getMessage().contains("parsing error"));
-		}
-	}
-
-	@Test
-	public void testParsing6() {
-		PersistenceManager pm = TestTools.openPM();
-		pm.currentTransaction().begin();
-
-		//this was found by the fuzzying tool
-		Query q = pm.newQuery(TestClass.class, " ");
-		q.execute();
-	}
-
-	@Test
-	public void testParsing7() {
-		PersistenceManager pm = TestTools.openPM();
-		pm.currentTransaction().begin();
-
-		try {
-			//this was found by the fuzzying tool
-			Query q = pm.newQuery(TestClass.class, "containsand!='get&0x^;f<=! isEmpty>this'");
-			q.execute();
-			fail();
-		} catch (JDOUserException e) {
-			//good
-			assertTrue(e.getMessage().contains("arsing error"));
-		}
-	}
-
-	@Test
-	public void testParsing8() {
-		PersistenceManager pm = TestTools.openPM();
-		pm.currentTransaction().begin();
-
-		try {
-			//this was found by the fuzzying tool
-			Query q = pm.newQuery(TestClass.class, "0!=::|~!=");
-			q.execute();
-			fail();
-		} catch (JDOUserException e) {
-			//good
-			assertTrue(e.getMessage(), e.getMessage().contains("arsing error"));
-		}
-	}
-
-	@Test
-	public void testParsing9() {
-		PersistenceManager pm = TestTools.openPM();
-		pm.currentTransaction().begin();
-		
-		try {
-			//this was found by the fuzzying tool
-			Query q = pm.newQuery(TestClass.class, "_float<=_bool");
-			q.execute();
-			fail();
-		} catch (JDOUserException e) {
-			//good
-			assertTrue(e.getMessage().contains("annot compare"));
-		}
-	}
-
-	@Test
-	public void testParsing10() {
-		PersistenceManager pm = TestTools.openPM();
-		pm.currentTransaction().begin();
-		
-		try {
-			//this was found by the fuzzying tool
-			Query q = pm.newQuery(TestClass.class, "_bool<=0");
-			q.execute();
-			fail();
-		} catch (JDOUserException e) {
-			//good
-			assertTrue(e.getMessage().contains("annot compare"));
-		}
-	}
-
-	@Test
-	public void testParsing11() {
-		PersistenceManager pm = TestTools.openPM();
-		pm.currentTransaction().begin();
-		
-		try {
-			//this was found by the fuzzying tool
-			Query q = pm.newQuery(TestClass.class, ":_long0x!=_bool");
-			q.execute(0);
-			fail();
-		} catch (JDOUserException e) {
-			//good
-			assertTrue(e.getMessage(), e.getMessage().contains("ncomparable types"));
-		}
-	}
-
-	@Test
-	public void testParsing12() {
-		PersistenceManager pm = TestTools.openPM();
-		pm.currentTransaction().begin();
-		
-		try {
-			//this was found by the fuzzying tool
-			Query q = pm.newQuery(TestClass.class, ":my_str.substring(1,3)=='xx'");
-			q.execute("Hello");
-			fail();
-		} catch (JDOUserException e) {
-			//good
-			assertTrue(e.getMessage(), e.getMessage().contains("ate binding"));
-		}
-	}
-
-	@Test
-	public void testParsing13() {
-		PersistenceManager pm = TestTools.openPM();
-		pm.currentTransaction().begin();
-		
-		try {
-			//this was found by the fuzzying tool
-			Query q = pm.newQuery(TestClass.class, "(:my_str).substring(1,3)=='xx'");
-			q.execute("Hello");
-			fail();
-		} catch (JDOUserException e) {
-			//good
-			//TODO maybe this should actually work??
-			//assertTrue(e.getMessage(), e.getMessage().contains("ate binding"));
-		}
-	}
-
-	@Test
-	public void testParsing14() {
-		PersistenceManager pm = TestTools.openPM();
-		pm.currentTransaction().begin();
-		
-		try {
-			//this was found by the fuzzying tool
-			Query q = pm.newQuery(TestClass.class, "\"_isEmpty\">_bool");
-			q.execute();
-			fail();
-		} catch (JDOUserException e) {
-			//good
-			assertTrue(e.getMessage(), e.getMessage().contains("annot compare"));
-		}
-	}
-
-	@Test
-	public void testParsing15() {
-		PersistenceManager pm = TestTools.openPM();
-		pm.currentTransaction().begin();
-		
-		//this was found by the fuzzying tool
-		Query q = pm.newQuery(TestClass.class, "_intObj>_long");
-		q.execute();
-	}
-
-	@Test
-	public void testParsing16() {
-		PersistenceManager pm = TestTools.openPM();
-		pm.currentTransaction().begin();
-		
-		try {
-			//this was found by the fuzzying tool
-			Query q = pm.newQuery(TestClass.class, "0>=0b9");
-			q.execute();
-			fail();
-		} catch (JDOUserException e) {
-			//good
-			assertTrue(e.getMessage(), e.getMessage().contains("parsing number"));
-		}
-	}
 
 	@Test
 	public void testParsing17() {
@@ -1525,5 +775,4 @@
 			assertTrue(e.getMessage(), e.getMessage().contains("llegal operator"));
 		}
 	}
-}
->>>>>>> d186c84d
+}