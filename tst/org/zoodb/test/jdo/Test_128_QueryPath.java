--- conflicted
+++ resolved
@@ -1,4 +1,3 @@
-<<<<<<< HEAD
 /*
  * Copyright 2009-2016 Tilmann Zaeschke. All rights reserved.
  * 
@@ -160,16 +159,16 @@
 	private void checkSetFilterFails(PersistenceManager pm, String s) {
 		Query q1 = pm.newQuery(TestClass.class);
 		try {
-			q1.setOrdering(s);
-			q1.execute();
+			q1.setFilter(s);
+			q1.compile();
 			fail();
 		} catch (JDOUserException e) {
 			//good, we got an JDOUSerException()
 		}
 		
 		try {
-			Query q2 = pm.newQuery(TestClass.class, "order by " + s);
-			q2.execute();
+			Query q2 = pm.newQuery(TestClass.class, s);
+			q2.compile();
 			fail();
 		} catch (JDOUserException e) {
 			//good, we got an JDOUSerException()
@@ -764,6 +763,10 @@
 
 		//TODO
 		System.err.println("TODO skipping Test_128_queryPath.testMath()");
+//		q = pm.newQuery(TestQueryClass.class);
+//		q.setFilter("this.ref.listObj.contains(1234L) == (1+1-1 == 1)");
+//		checkOid(q);
+//
 //		q = pm.newQuery(TestQueryClass.class);
 //		q.setFilter("this.ref.listObj.contains(1234L) == (1+2+3 == 7)");
 //		checkOid(q);
@@ -786,781 +789,4 @@
 //		checkOid(q);
    }
 	
-}
-=======
-/*
- * Copyright 2009-2016 Tilmann Zaeschke. All rights reserved.
- * 
- * This file is part of ZooDB.
- * 
- * ZooDB is free software: you can redistribute it and/or modify
- * it under the terms of the GNU General Public License as published by
- * the Free Software Foundation, either version 3 of the License, or
- * (at your option) any later version.
- * 
- * ZooDB is distributed in the hope that it will be useful,
- * but WITHOUT ANY WARRANTY; without even the implied warranty of
- * MERCHANTABILITY or FITNESS FOR A PARTICULAR PURPOSE.  See the
- * GNU General Public License for more details.
- * 
- * You should have received a copy of the GNU General Public License
- * along with ZooDB.  If not, see <http://www.gnu.org/licenses/>.
- * 
- * See the README and COPYING files for further information. 
- */
-package org.zoodb.test.jdo;
-
-import static org.junit.Assert.assertEquals;
-import static org.junit.Assert.assertTrue;
-import static org.junit.Assert.fail;
-
-import java.util.Collection;
-
-import javax.jdo.JDOHelper;
-import javax.jdo.JDOUserException;
-import javax.jdo.PersistenceManager;
-import javax.jdo.Query;
-
-import org.junit.After;
-import org.junit.AfterClass;
-import org.junit.Before;
-import org.junit.BeforeClass;
-import org.junit.Test;
-import org.zoodb.test.testutil.TestTools;
-
-/**
- * Tests for query paths.
- * 
- * @author ztilmann
- *
- */
-public class Test_128_QueryPath {
-
-	private Object oid1;
-	private Object oid2;
-	private Object oid3;
-	private Object oid4;
-	private Object oid5;
-	
-	@BeforeClass
-	public static void setUp() {
-        TestTools.removeDb();
-		TestTools.createDb();
-		TestTools.defineSchema(TestClass.class);
-    	TestTools.defineSchema(TestQueryClass.class);
-	}
-
-	@Before
-	public void before() {
-        PersistenceManager pm = TestTools.openPM();
-        pm.currentTransaction().begin();
-
-        pm.newQuery(TestClass.class).deletePersistentAll();
-        
-        TestClass t1 = new TestClass();
-        t1.setData(1, false, 'c', (byte)127, (short)32001, 1234567890L, "xyz5", new byte[]{1,2},
-        		-1.1f, 35);
-        pm.makePersistent(t1);
-        TestClass t2 = new TestClass();
-        t2.setData(12, false, 'd', (byte)126, (short)32002, 1234567890L, "xyz4", new byte[]{1,2},
-        		-0.1f, 34);
-        pm.makePersistent(t2);
-        TestClass t3 = new TestClass();
-        t3.setData(123, false, 'x', (byte)125, (short)32003, 1234567891L, "xyz1", new byte[]{1,2},
-        		0.1f, 3.0);
-        pm.makePersistent(t3);
-        TestClass t4 = new TestClass();
-        t4.setData(1234, false, 'f', (byte)124, (short)32004, 1234567890L, "xyz2", new byte[]{1,2},
-        		1.1f, -0.01);
-        pm.makePersistent(t4);
-        TestClass t5 = new TestClass();
-        t5.setData(12345, false, 'g', (byte)123, (short)32005, 1234567890L, "xyz3", new byte[]{1,2},
-        		11.1f, -35);
-        pm.makePersistent(t5);
-        
-        //large loop
-        t1.setRef2(t2);
-        t2.setRef2(t3);
-        t3.setRef2(t1);
-        
-        //null
-        t4.setRef2(null);
-        
-        //small loop
-        t5.setRef2(t5);
-        
-        oid1 = pm.getObjectId(t1);
-        oid2 = pm.getObjectId(t2);
-        oid3 = pm.getObjectId(t3);
-        oid4 = pm.getObjectId(t4);
-        oid5 = pm.getObjectId(t5);
-        
-        pm.currentTransaction().commit();
-        TestTools.closePM();
-	}
-		
-	@After
-	public void afterTest() {
-		TestTools.closePM();
-	}
-	
-	@AfterClass
-	public static void tearDown() {
-		TestTools.removeDb();
-	}
-
-	@Test
-	public void testPathFunctionFail() {
-		PersistenceManager pm = TestTools.openPM();
-		pm.currentTransaction().begin();
-
-		checkSetFilterFails(pm, "_ref2");
-		checkSetFilterFails(pm, "_ref2");
-		checkSetFilterFails(pm, "_ref2 == 3");
-		checkSetFilterFails(pm, "_ref2 = 3");
-		checkSetFilterFails(pm, "_ref2 == 'null'");
-		checkSetFilterFails(pm, "_ref2 > _ref1");
-
-		checkSetFilterFails(pm, "_ref2.");
-		checkSetFilterFails(pm, "_ref2. == 3");
-		checkSetFilterFails(pm, "_ref2. = 3");
-		checkSetFilterFails(pm, "_ref2. == 'null'");
-		checkSetFilterFails(pm, "_ref2. > _ref1");
-
-		checkSetFilterFails(pm, "_ref2._ref2");
-		checkSetFilterFails(pm, "_ref2._ref2 == 3");
-		checkSetFilterFails(pm, "_ref2._ref2 = 3");
-		checkSetFilterFails(pm, "_ref2._ref2 == 'null'");
-		checkSetFilterFails(pm, "_ref2._ref2 > _ref1");
-
-		checkSetFilterFails(pm, "this.this._ref._int > 1");
-		checkSetFilterFails(pm, "this.this._int > 1");
-
-		//no ref
-		checkSetFilterFails(pm, "this.contains(1)");
-		checkSetFilterFails(pm, "contains(1)");
-		
-		//no 'map' is only defined in sub-class
-		checkSetFilterFails(pm, "_ref2.map.contains(123)");
-		
-		TestTools.closePM();
-	}
-	
-	private void checkSetFilterFails(PersistenceManager pm, String s) {
-		Query q1 = pm.newQuery(TestClass.class);
-		try {
-			q1.setFilter(s);
-			q1.compile();
-			fail();
-		} catch (JDOUserException e) {
-			//good, we got an JDOUSerException()
-		}
-		
-		try {
-			Query q2 = pm.newQuery(TestClass.class, s);
-			q2.compile();
-			fail();
-		} catch (JDOUserException e) {
-			//good, we got an JDOUSerException()
-		}
-	}
-	
-	@Test
-	public void testRefSingleString() {
-		PersistenceManager pm = TestTools.openPM();
-		pm.currentTransaction().begin();
-
-		Query q = null; 
-		
-		q = pm.newQuery(TestClass.class);
-		q.setFilter("_ref2._string.matches('xyz1')");
-		checkOid(q, oid2);
-
-		q.setFilter("this._ref2._string.matches('xyz')");
-		checkOid(q);
-
-		q.setFilter("this._ref2._string.matches('.*3.*')");
-		checkOid(q, oid5);
-
-		q.setFilter("_ref2._string.matches('.*y.*')");
-		checkOid(q, oid1, oid2, oid3, oid5);
-
-		q.setFilter("_ref2._string.startsWith('xyz1')");
-		checkOid(q, oid2);
-
-		q.setFilter("_ref2._string.startsWith('xyz')");
-		checkOid(q, oid1, oid2, oid3, oid5);
-
-		q.setFilter("_ref2._string.startsWith('xyz12')");
-		checkOid(q);
-
-		q.setFilter("_ref2._string.endsWith('xyz1')");
-		checkOid(q, oid2);
-
-		q.setFilter("_ref2._string.endsWith('yz1')");
-		checkOid(q, oid2);
-
-		q.setFilter("_ref2._string.endsWith('xyz12')");
-		checkOid(q);
-
-		pm.currentTransaction().commit();
-		TestTools.closePM();
-	}
-	
-	@Test
-	public void testRefDoubleString() {
-		PersistenceManager pm = TestTools.openPM();
-		pm.currentTransaction().begin();
-
-		Query q = null; 
-		
-		q = pm.newQuery(TestClass.class);
-		q.setFilter("_ref2._ref2._string.matches('xyz1')");
-		checkOid(q, oid1);
-
-		q.setFilter("_ref2._ref2._string.matches('xyz')");
-		checkOid(q);
-
-		q.setFilter("_ref2._ref2._string.matches('.*3.*')");
-		checkOid(q, oid5);
-
-		q.setFilter("_ref2._ref2._string.matches('.*y.*')");
-		checkOid(q, oid1, oid2, oid3, oid5);
-
-		q.setFilter("_ref2._ref2._string.startsWith('xyz1')");
-		checkOid(q, oid1);
-
-		q.setFilter("_ref2._ref2._string.startsWith('xyz')");
-		checkOid(q, oid1, oid2, oid3, oid5);
-
-		q.setFilter("_ref2._ref2._string.startsWith('xyz12')");
-		checkOid(q);
-
-		q.setFilter("_ref2._ref2._string.endsWith('xyz1')");
-		checkOid(q, oid1);
-
-		q.setFilter("_ref2._ref2._string.endsWith('yz1')");
-		checkOid(q, oid1);
-
-		q.setFilter("_ref2._ref2._string.endsWith('xyz12')");
-		checkOid(q);
-
-		TestTools.closePM();
-	}
-	
-	@Test
-	public void testLoops() {
-		PersistenceManager pm = TestTools.openPM();
-		pm.currentTransaction().begin();
-
-		Query q = null; 
-		
-		q = pm.newQuery(TestClass.class);
-		q.setFilter("_ref2._int == 12345");
-		checkOid(q, oid5);
-
-		q.setFilter("_ref2._ref2._int == 12345");
-		checkOid(q, oid5);
-
-		q.setFilter("_ref2._ref2._ref2._int == 12345");
-		checkOid(q, oid5);
-
-		q.setFilter("_ref2._int == 1");
-		checkOid(q, oid3);
-
-		q.setFilter("_ref2._ref2._int == 1");
-		checkOid(q, oid2);
-
-		q.setFilter("_ref2._ref2._ref2._int == 1");
-		checkOid(q, oid1);
-
-		q.setFilter("_ref2._ref2._ref2._ref2._int == 1");
-		checkOid(q, oid3);
-
-		q.setFilter("_ref2._ref2._ref2._ref2._ref2._int == 1");
-		checkOid(q, oid2);
-
-		q.setFilter("_ref2._ref2._ref2._ref2._ref2._ref2._int == 1");
-		checkOid(q, oid1);
-
-		q.setFilter("_ref2._ref2._ref2._ref2._ref2._ref2._ref2._int == 1");
-		checkOid(q, oid3);
-
-		q.setFilter("_ref2._ref2._ref2._ref2._ref2._ref2._ref2._int < 1");
-		checkOid(q);
-
-		q.setFilter("_ref2._int == _ref2._int");
-		checkOid(q, oid1, oid2, oid3, oid5);
-
-		q.setFilter("_ref2._int != _ref2._int");
-		checkOid(q);
-
-		TestTools.closePM();
-	}
-	
-	@Test
-	public void testNull() {
-		PersistenceManager pm = TestTools.openPM();
-		pm.currentTransaction().begin();
-
-		Query q = null; 
-		
-		q = pm.newQuery(TestClass.class);
-
-		q.setFilter("_ref2._ref2._ref2._ref2._ref2._ref2._ref2 != null");
-		checkOid(q, oid1, oid2, oid3, oid5);
-
-		q.setFilter("_ref2._ref2._ref2._ref2._ref2._ref2._ref2 == null");
-		checkOid(q);
-
-		q.setFilter("_ref2 != null");
-		checkOid(q, oid1, oid2, oid3, oid5);
-
-		q.setFilter("_ref2 == null");
-		checkOid(q, oid4);
-
-		q.setFilter("_ref2 != :oid");
-		checkOidWithParam(null, q, oid1, oid2, oid3, oid5);
-
-		q.setFilter("_ref2 == :oid");
-		checkOidWithParam(null, q, oid4);
-
-		TestTools.closePM();
-	}
-	
-	@Test
-	public void testRefComparison() {
-		PersistenceManager pm = TestTools.openPM();
-		pm.currentTransaction().begin();
-
-		Query q = null; 
-		q = pm.newQuery(TestClass.class);
-
-		q.setFilter("_ref2._ref2._ref2._ref2._ref2._ref2._ref2 == :obj");
-		checkOidWithParam(oid1, q, oid3);
-
-		q.setFilter("_ref2._ref2._ref2._ref2._ref2._ref2._ref2 != :obj");
-		checkOidWithParam(oid1, q, oid1, oid2, oid5);
-
-		q.setFilter("_ref2 == :obj");
-		checkOidWithParam(oid1, q, oid3);
-
-		q.setFilter("_ref2 != :obj");
-		checkOidWithParam(oid1, q, oid1, oid2, oid4, oid5);
-
-		TestTools.closePM();
-	}
-	
-	private void checkOid(Query q, Object ... matches) {
-    	Collection<?> c = (Collection<?>) q.execute(); 
-		for (int i = 0; i < matches.length; i++) {
-			boolean match = false;
-			for (Object o: c) {
-				if (JDOHelper.getObjectId(o).equals(matches[i])) {
-					match = true;
-					break;
-				}
-			}
-			assertTrue("p=" + i, match);
-		}
-		assertEquals(matches.length, c.size());
-	}
-	
- 	private void checkOidWithParam(Object param1, Query q, Object ... matches) {
-    	Object o1 = param1 == null ? null : q.getPersistenceManager().getObjectById(param1);
-    	Collection<?> c = (Collection<?>) q.execute(o1); 
-		for (int i = 0; i < matches.length; i++) {
-			boolean match = false;
-			for (Object o: c) {
-				if (JDOHelper.getObjectId(o).equals(matches[i])) {
-					match = true;
-					break;
-				}
-			}
-			assertTrue("p=" + i, match);
-		}
-		assertEquals(matches.length, c.size());
-	}
-
-	
-    @Test
-    public void testList() {
-    	Object[] oids = populateTQC();
-		PersistenceManager pm = TestTools.openPM();
-		pm.currentTransaction().begin();
-
-		Query q = null; 
-		
-		q = pm.newQuery(TestQueryClass.class);
-		q.setFilter("ref.listObj.isEmpty()");
-		checkOid(q, oids[2]);
-
-		q = pm.newQuery(TestQueryClass.class);
-		q.setFilter("ref.listObj.contains(1234)");
-		checkOid(q, oids[1]);
-
-		q = pm.newQuery(TestQueryClass.class);
-		q.setFilter("ref.listObj.contains(1234L)");
-		checkOid(q);
-
-		q = pm.newQuery(TestQueryClass.class);
-		q.setFilter("ref.listObj.contains(123)");
-		checkOid(q);
-   }
-	
-    @Test
-    public void testListTC() {
-    	Object[] oids = populateTQC();
-		PersistenceManager pm = TestTools.openPM();
-		pm.currentTransaction().begin();
-
-		Query q = null; 
-		
-		q = pm.newQuery(TestQueryClass.class);
-		q.setFilter("ref.listTC.isEmpty()");
-		checkOid(q, oids[2]);
-
-		q = pm.newQuery(TestQueryClass.class);
-		q.setFilter("ref.listTC.contains(:o1)");
-		checkOidWithParam(oids[1], q, oids[1]);
-
-		//use OID as parameter, TODO doesn't work yet
-		//q = pm.newQuery(TestQueryClass.class);
-		//q.setFilter("listTC.contains(:oid1)");
-		//checkString(q, oid1, "1111");
-   }
-	
-    @Test
-    public void testMap() {
-    	Object[] oids = populateTQC();
-  		PersistenceManager pm = TestTools.openPM();
-  		pm.currentTransaction().begin();
-
-  		Query q = null; 
-
-  		q = pm.newQuery(TestQueryClass.class);
-  		q.setFilter("ref.coll.isEmpty()");
-  		checkOid(q, oids[2]);
-
-  		q = pm.newQuery(TestQueryClass.class);
-  		q.setFilter("ref.coll.contains('coll')");
-  		checkOid(q, oids[1]);
-
-  		q = pm.newQuery(TestQueryClass.class);
-  		q.setFilter("ref.coll.contains(null)");
-  		checkOid(q);
-
-  		q = pm.newQuery(TestQueryClass.class);
-  		q.setFilter("ref.listObj.contains('123')");
-  		checkOid(q);
-  		
-  		TestTools.closePM();
-    }
-	
-    @Test
-    public void testCollections() {
-    	Object[] oids = populateTQC();
-  		PersistenceManager pm = TestTools.openPM();
-  		pm.currentTransaction().begin();
-
-  		Query q = null; 
-
-  		q = pm.newQuery(TestQueryClass.class);
-  		q.setFilter("ref.map.isEmpty()");
-  		checkOid(q, oids[2]);
-
-  		q = pm.newQuery(TestQueryClass.class);
-  		q.setFilter("ref.map.isEmpty() == true");
-  		checkOid(q, oids[2]);
-
-  		q = pm.newQuery(TestQueryClass.class);
-  		q.setFilter("ref.map.containsKey('key')");
-  		checkOid(q, oids[1]);
-
-  		q = pm.newQuery(TestQueryClass.class);
-  		q.setFilter("ref.set.contains(12)");
-  		checkOid(q, oids[1]);
-
-  		q = pm.newQuery(TestQueryClass.class);
-  		q.setFilter("ref.set.contains(true)");
-  		checkOid(q);
-
-  		q = pm.newQuery(TestQueryClass.class);
-  		q.setFilter("ref.map.containsKey(null)");
-  		checkOid(q);
-
-  		q = pm.newQuery(TestQueryClass.class);
-  		q.setFilter("ref.map.containsKey('123')");
-  		checkOid(q);
-  		
-  		q = pm.newQuery(TestQueryClass.class);
-  		q.setFilter("this.map.containsValue(ref)");
-  		checkOid(q, oids[2]);
-
-  		q = pm.newQuery(TestQueryClass.class);
-  		q.setFilter("this.map.containsValue(_ref2)");
-  		checkOid(q, oids[2]);
-
-  		q = pm.newQuery(TestQueryClass.class);
-  		q.setFilter("ref.map.containsValue(ref.ref)");
-  		checkOid(q, oids[1]);
-
-  		q = pm.newQuery(TestQueryClass.class);
-  		q.setFilter("ref.map.containsValue(_ref2._ref2)");
-  		checkOid(q, oids[1]);
-
-  		q = pm.newQuery(TestQueryClass.class);
-  		q.setFilter("ref.map.containsValue(ref)");
-  		checkOid(q);
-
-  		q = pm.newQuery(TestQueryClass.class);
-  		q.setFilter("ref.map.containsValue(_ref2)");
-  		checkOid(q);
-
-  		q = pm.newQuery(TestQueryClass.class);
-  		q.setFilter("ref.map.containsValue(null)");
-  		checkOid(q);
-
-  		q = pm.newQuery(TestQueryClass.class);
-  		q.setFilter("ref.map.containsValue('123')");
-  		checkOid(q);
-  		
-  		TestTools.closePM();
-    }
-    
-    @Test
-    public void testThis() {
-   		PersistenceManager pm = TestTools.openPM();
-  		pm.currentTransaction().begin();
-
-  		Query q = null; 
-
-  		q = pm.newQuery(TestClass.class);
-  		q.setFilter("this == this");
-  		checkOid(q, oid1, oid2, oid3, oid4, oid5);
-
-  		q = pm.newQuery(TestClass.class);
-  		q.setFilter("this._ref2._ref2 == this._ref2._ref2");
-  		checkOid(q, oid1, oid2, oid3, oid5);
-
-  		q = pm.newQuery(TestClass.class);
-  		q.setFilter("this != this");
-  		checkOid(q);
-
-  		q = pm.newQuery(TestClass.class);
-  		q.setFilter("this == _ref2");
-  		checkOid(q, oid5);
-
- 		q = pm.newQuery(TestClass.class);
-  		q.setFilter("this == this._ref2");
-  		checkOid(q, oid5);
-  		
-  		TestTools.closePM();
-    }
-    
-    @Test
-    public void testRhsRefs() {
-    	Object[] oids = populateTQC();
-  		PersistenceManager pm = TestTools.openPM();
-  		pm.currentTransaction().begin();
-
-  		Query q = null; 
-
-  		q = pm.newQuery(TestQueryClass.class);
-  		q.setFilter("listTC.contains(_ref2)");
-  		checkOid(q, oids[2]);
-
- 		q = pm.newQuery(TestQueryClass.class);
-  		q.setFilter("map.containsKey(_ref2)");
-  		checkOid(q);
-  		
- 		q = pm.newQuery(TestQueryClass.class);
-  		q.setFilter("map.containsValue(_ref2)");
-  		checkOid(q, oids[2]);
-  		
-  		q = pm.newQuery(TestQueryClass.class);
-  		q.setFilter("_ref2._ref2 == this");
-  		checkOid(q, oids[1], oids[2]);
-  		
-  		q = pm.newQuery(TestQueryClass.class);
-  		q.setFilter("ref.listTC.contains(this)");
-  		checkOid(q, oids[1]);
-  		
-  		q = pm.newQuery(TestQueryClass.class);
-  		q.setFilter("ref.listTC.contains(_ref2._ref2)");
-  		checkOid(q, oids[1]);
-  		
-  		System.err.println("TODO We need a test that check object equality versus identity");
-  		//Create two object whose equal() function returns true, but identity is different.
-  		//This should also speed up queries, because we only need to compare OIDs instead of 
-  		//materialising the object and calling equals().
-  		
-  		TestTools.closePM();
-    }
-    
-    private Object[] populateTQC() {
-  		PersistenceManager pm = TestTools.openPM();
-		pm.currentTransaction().begin();
-
-		//nulls
-		TestQueryClass tN = new TestQueryClass(); 
-		tN.setString("NULL");
-		pm.makePersistent(tN);
-		Object oid0 = JDOHelper.getObjectId(tN);
-
-		//empty list
-		TestQueryClass t1 = new TestQueryClass();
-		t1.init();
-		t1.setString("0000");
-		pm.makePersistent(t1);
-		Object oid1 = JDOHelper.getObjectId(t1);
-		
-		//list
-		TestQueryClass t2 = new TestQueryClass();
-		t2.init();
-		t2.setString("1111");
-		t2.addInt(123);
-		t2.addObj(new Integer(1234));
-		t2.addTC(t1);
-		t2.addToMap("key", t1);
-		t2.addToSet("123");
-		t2.addToSet(12);
-		t2.addToColl("coll");
-		t2.setRef2(t1);
-		pm.makePersistent(t2);
-		Object oid2 = JDOHelper.getObjectId(t2);
-		
-		t1.setRef2(t2);
-		t2.setRef2(t1);
-		t1.setRef(t2);
-		t2.setRef(t1);
-		
-		pm.currentTransaction().commit();
-    	TestTools.closePM();
-    	return new Object[]{oid0, oid1, oid2};
-    }
-	
-    @Test
-    public void testCrossClassPath() {
-    	TestTools.defineSchema(TestClassSmall.class, TestClassSmallA.class, TestClassSmallB.class);
-  		PersistenceManager pm1 = TestTools.openPM();
-		pm1.currentTransaction().begin();
-
-		TestClassSmallA a1 = new TestClassSmallA();
-		TestClassSmallB b1 = new TestClassSmallB();
-		a1.setB(b1);
-		b1.setA(a1);
-		pm1.makePersistent(a1);
-		pm1.makePersistent(b1);
-		Object oidA = pm1.getObjectId(a1);
-		Object oidB = pm1.getObjectId(b1);
-		
-		pm1.currentTransaction().commit();
-		TestTools.closePM();
-		
-		
-    	PersistenceManager pm = TestTools.openPM();
-  		pm.currentTransaction().begin();
-
-  		Query q = null; 
-
-  		q = pm.newQuery(TestClassSmallA.class);
-  		q.setFilter("b.a.b == :oid");
-  		checkOidWithParam(oidB, q, oidA);
-
-  		q = pm.newQuery(TestClassSmallA.class);
-  		q.setFilter("b.a.b != null");
-  		checkOid(q, oidA);
-
-  		TestTools.closePM();
-    }
-    
-    @Test
-    public void testNot() {
-    	Object[] oids = populateTQC();
-		PersistenceManager pm = TestTools.openPM();
-		pm.currentTransaction().begin();
-
-		Query q = null; 
-		
-		q = pm.newQuery(TestQueryClass.class);
-		q.setFilter("!ref.listObj.contains(1234)");
-		checkOid(q, oids[0], oids[2]);
-
-		q = pm.newQuery(TestQueryClass.class);
-		q.setFilter("!!ref.listObj.contains(1234)");
-		checkOid(q, oids[1]);
-
-		q = pm.newQuery(TestQueryClass.class);
-		q.setFilter("!(ref.listObj.contains(1234))");
-		checkOid(q, oids[0], oids[2]);
-
-		q = pm.newQuery(TestQueryClass.class);
-		q.setFilter("!!(ref.listObj.contains(1234))");
-		checkOid(q, oids[1]);
-
-		q = pm.newQuery(TestQueryClass.class);
-		q.setFilter("!(!(ref.listObj.contains(1234)))");
-		checkOid(q, oids[1]);
-
-		q = pm.newQuery(TestQueryClass.class);
-		q.setFilter("(!(!(ref.listObj.contains(1234))))");
-		checkOid(q, oids[1]);
-   }
-    
-    @Test
-    public void testBraces() {
-    	Object[] oids = populateTQC();
-		PersistenceManager pm = TestTools.openPM();
-		pm.currentTransaction().begin();
-
-		Query q = null; 
-		
-		q = pm.newQuery(TestQueryClass.class);
-		q.setFilter("ref.listObj.contains((1234))");
-		checkOid(q, oids[1]);
-
-		q = pm.newQuery(TestQueryClass.class);
-		q.setFilter("ref.listObj.contains((1234)) == true");
-		checkOid(q, oids[1]);
-
-		//TODO
-		System.err.println("TODO skipping Test_128_queryPath.testBraces()");
-//		q = pm.newQuery(TestQueryClass.class);
-//		q.setFilter("(this.ref.listObj.contains(1234L)) == (true)");
-//		checkOid(q);
-   }
-    
-    @Test
-    public void testMath() {
-    	Object[] oids = populateTQC();
-		PersistenceManager pm = TestTools.openPM();
-		pm.currentTransaction().begin();
-
-		Query q = null; 
-		
-		q = pm.newQuery(TestQueryClass.class);
-		q.setFilter("1 == 1");
-		checkOid(q, oids[0], oids[1], oids[2]);
-
-		q = pm.newQuery(TestQueryClass.class);
-		q.setFilter("1 != 1");
-		checkOid(q);
-
-		q = pm.newQuery(TestQueryClass.class);
-		q.setFilter("this.ref.listObj.contains(1234L) == (1 == 1)");
-		checkOid(q);
-
-		//TODO
-		System.err.println("TODO skipping Test_128_queryPath.testMath()");
-//		q = pm.newQuery(TestQueryClass.class);
-//		q.setFilter("this.ref.listObj.contains(1234L) == (1+1-1 == 1)");
-//		checkOid(q);
-//
-//		q = pm.newQuery(TestQueryClass.class);
-//		q.setFilter("this.ref.listObj.contains(1234L) == (1 == 1*1)");
-//		checkOid(q);
-   }
-	
-}
->>>>>>> d186c84d
+}