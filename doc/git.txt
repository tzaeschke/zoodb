How to push tags in EGit:
-------------------------
1. go to team->remote_push
2. Click next to get to the Push Ref Specifications Screen
3. Click the "Add all tags spec" button
4. Click Finish


How to handle .classpath:
-------------------------
--> team->Advanced->Assume unchanged

<<<<<<< HEAD
How to handle merge
-------------------
--> team->Add to index
=======

How to handle merge
-------------------
--> team->Add to index


How to use a stash
------------------
1. Open the Git Repositories view (Ctrl+3 and typing, Cmd+3 on Mac OS X)
2. Expand the node of the corresponding repository
3. Expand the Stashed Commits node
4. Open the context menu of the stash and select Apply Stashed Changes
>>>>>>> b8a83aa6
<|MERGE_RESOLUTION|>--- conflicted
+++ resolved
@@ -10,12 +10,6 @@
 -------------------------
 --> team->Advanced->Assume unchanged
 
-<<<<<<< HEAD
-How to handle merge
--------------------
---> team->Add to index
-=======
-
 How to handle merge
 -------------------
 --> team->Add to index
@@ -26,5 +20,4 @@
 1. Open the Git Repositories view (Ctrl+3 and typing, Cmd+3 on Mac OS X)
 2. Expand the node of the corresponding repository
 3. Expand the Stashed Commits node
-4. Open the context menu of the stash and select Apply Stashed Changes
->>>>>>> b8a83aa6
+4. Open the context menu of the stash and select Apply Stashed Changes