/*
 * Copyright 2009-2016 Tilmann Zaeschke. All rights reserved.
 * 
 * This file is part of ZooDB.
 * 
 * ZooDB is free software: you can redistribute it and/or modify
 * it under the terms of the GNU General Public License as published by
 * the Free Software Foundation, either version 3 of the License, or
 * (at your option) any later version.
 * 
 * ZooDB is distributed in the hope that it will be useful,
 * but WITHOUT ANY WARRANTY; without even the implied warranty of
 * MERCHANTABILITY or FITNESS FOR A PARTICULAR PURPOSE.  See the
 * GNU General Public License for more details.
 * 
 * You should have received a copy of the GNU General Public License
 * along with ZooDB.  If not, see <http://www.gnu.org/licenses/>.
 * 
 * See the README and COPYING files for further information. 
 */
package org.zoodb.internal.server;

import org.zoodb.internal.server.DiskIO.PAGE_TYPE;

final class RootPage {

    private final int rootPageId;
    private long txId;
	private int userPage;
	private int oidPage;
	private int schemaPage;
	private int indexPage;
	private int freeSpaceIndexPage;
	private int pageCount;
<<<<<<< HEAD
    private long commitId;
    
    private long lastUsedOID;

    public static RootPage read(StorageChannelInput in, int pageId) {
        RootPage page = new RootPage(pageId);
        
        in.seekPageForRead(PAGE_TYPE.ROOT_PAGE, pageId);
        //read main directory (page IDs)
        //commit ID
        page.txId = in.readLong();
        //User table 
        page.userPage = in.readInt();
        //OID table
        page.oidPage = in.readInt();
        //schemata
        page.schemaPage = in.readInt();
        //indices
        page.indexPage = in.readInt();
        //free space index
        page.freeSpaceIndexPage = in.readInt();
        //page count (required for recovery of crashed databases)
        page.pageCount = in.readInt();
        //last used oid - this may be larger than the last stored OID if the last object was deleted
        page.lastUsedOID = in.readLong();

        // The idea is that we assume a page has been fully written if the first and last
        // part has been written (i.e. txIds are identical).
        long txId2 = in.readLong();
        if (page.txId != txId2) {
            SessionManager.LOGGER.error("Main page is faulty: {}. Will recover from previous " +
                    "page version.", pageId);
            page.commitId = SessionManager.ID_FAULTY_PAGE;
        }
        
        // TODO move inside protected block. This should still be save though,
        // at least much better than before. Issues #114/ #116
        page.commitId = in.readLong();
        // TODO remove with new DB format:
        // The database may not have a commitIf yet, i.e. 0.5.2 and earlier.
        // Note that this change is backwards compatible, a DB written with 0.5.3
        // can still be read with 0.5.2, but that will of course reintroduce the bug.
        if (page.commitId == 0) {
            page.commitId = page.txId;
        }
        
        System.out.println(
                "readRoot: page=" + page.rootPageId + 
                "  tx=" + page.txId + 
                "  user=" + page.userPage + 
                "  OID table=" + page.oidPage +
                "  schemata=" + page.schemaPage + 
                "  indices=" + page.indexPage +
                "  FSM=" + page.freeSpaceIndexPage +
                "  pCnt=" + page.pageCount +
                "  luOID=" + page.lastUsedOID +
                "  commit=" + page.commitId);
        
        return page;
    }

    private RootPage(int rootPageId) {
        this.rootPageId = rootPageId;
    }
    
    /**
     * Writes the main page.
     * @param commitId Id/count of the current commit.
     * @param txId Transaction ID.
     * @param out Write channel.
     */
    public void write(long commitId, long txId, StorageChannelOutput out) {
        out.seekPageForWrite(PAGE_TYPE.ROOT_PAGE, this.rootPageId);
        
        this.commitId = commitId;
        this.txId = txId;
=======
	private long serverTime = 0;
>>>>>>> 9ce5e1e3

        //tx ID
        out.writeLong(txId);
        //User table
        out.writeInt(userPage);
        //OID table
        out.writeInt(oidPage);
        //schemata
        out.writeInt(schemaPage);
        //indices
        out.writeInt(indexPage);
        //free space index
        out.writeInt(freeSpaceIndexPage);
        //page count
        out.writeInt(pageCount);
        //last used oid
        out.writeLong(lastUsedOID);
        //tx ID. Writing the tx ID twice should ensure that the data between the two has been
        //written correctly.
        out.writeLong(txId);
        // commit ID, TODO move inside block
        // TODO make block larger for future changes?
        out.writeLong(commitId);
        System.out.println(
                "writeRoot: page=" + rootPageId + 
                "  tx=" + txId + 
                "  user=" + userPage + 
                "  OID table=" + oidPage +
                "  schemata=" + schemaPage + 
                "  indices=" + indexPage +
                "  FSM=" + freeSpaceIndexPage +
                "  pCnt=" + pageCount +
                "  luOID=" + lastUsedOID +
                "  commit=" + commitId);
    }
    
	boolean hasChanged(int userPage, int oidPage, int schemaPage, int indexPage, 
			int freeSpaceIndexPage) {
		if (this.userPage != userPage || 
				this.oidPage != oidPage || 
				this.schemaPage != schemaPage ||
				this.indexPage != indexPage ||
				this.freeSpaceIndexPage != freeSpaceIndexPage) {
			return true;
		}
		return false;
	}
	
	void set(int userPage, int oidPage, int schemaPage, int indexPage, long lastUsedOID,
			int freeSpaceIndexPage, int pageCount) {
		this.userPage = userPage;
		this.oidPage = oidPage;
		this.schemaPage = schemaPage;
		this.indexPage = indexPage;
		this.lastUsedOID = lastUsedOID;
		this.freeSpaceIndexPage = freeSpaceIndexPage;
		this.pageCount = pageCount;
		this.serverTime++;
	}

	@Deprecated
	int getUserPage() {
		return userPage; 
	}

	/**
	 * 
	 * @return Index page.
	 * @deprecated This should probably be removed. Are we gonna use this at some point?
	 */
	int getIndexPage() {
		return indexPage;
	}

	public int getSchemIndexPage() {
		return schemaPage;
	}

	public int getOidIndexPage() {
		return oidPage;
	}

	public int getFMSPage() {
		return freeSpaceIndexPage;
	}

	public int getFSMPageCount() {
		return pageCount;
	}
	
<<<<<<< HEAD
	public long getLastUsedOID() {
	    return lastUsedOID;
	}

    public long getCommitId() {
        return commitId;
    }

    public long getTxID() {
        return txId;
    }
=======
	public long getLogicalServerTime() {
		return serverTime;
	}
>>>>>>> 9ce5e1e3
}<|MERGE_RESOLUTION|>--- conflicted
+++ resolved
@@ -1,222 +1,211 @@
-/*
- * Copyright 2009-2016 Tilmann Zaeschke. All rights reserved.
- * 
- * This file is part of ZooDB.
- * 
- * ZooDB is free software: you can redistribute it and/or modify
- * it under the terms of the GNU General Public License as published by
- * the Free Software Foundation, either version 3 of the License, or
- * (at your option) any later version.
- * 
- * ZooDB is distributed in the hope that it will be useful,
- * but WITHOUT ANY WARRANTY; without even the implied warranty of
- * MERCHANTABILITY or FITNESS FOR A PARTICULAR PURPOSE.  See the
- * GNU General Public License for more details.
- * 
- * You should have received a copy of the GNU General Public License
- * along with ZooDB.  If not, see <http://www.gnu.org/licenses/>.
- * 
- * See the README and COPYING files for further information. 
- */
-package org.zoodb.internal.server;
-
-import org.zoodb.internal.server.DiskIO.PAGE_TYPE;
-
-final class RootPage {
-
-    private final int rootPageId;
-    private long txId;
-	private int userPage;
-	private int oidPage;
-	private int schemaPage;
-	private int indexPage;
-	private int freeSpaceIndexPage;
-	private int pageCount;
-<<<<<<< HEAD
-    private long commitId;
-    
-    private long lastUsedOID;
-
-    public static RootPage read(StorageChannelInput in, int pageId) {
-        RootPage page = new RootPage(pageId);
-        
-        in.seekPageForRead(PAGE_TYPE.ROOT_PAGE, pageId);
-        //read main directory (page IDs)
-        //commit ID
-        page.txId = in.readLong();
-        //User table 
-        page.userPage = in.readInt();
-        //OID table
-        page.oidPage = in.readInt();
-        //schemata
-        page.schemaPage = in.readInt();
-        //indices
-        page.indexPage = in.readInt();
-        //free space index
-        page.freeSpaceIndexPage = in.readInt();
-        //page count (required for recovery of crashed databases)
-        page.pageCount = in.readInt();
-        //last used oid - this may be larger than the last stored OID if the last object was deleted
-        page.lastUsedOID = in.readLong();
-
-        // The idea is that we assume a page has been fully written if the first and last
-        // part has been written (i.e. txIds are identical).
-        long txId2 = in.readLong();
-        if (page.txId != txId2) {
-            SessionManager.LOGGER.error("Main page is faulty: {}. Will recover from previous " +
-                    "page version.", pageId);
-            page.commitId = SessionManager.ID_FAULTY_PAGE;
-        }
-        
-        // TODO move inside protected block. This should still be save though,
-        // at least much better than before. Issues #114/ #116
-        page.commitId = in.readLong();
-        // TODO remove with new DB format:
-        // The database may not have a commitIf yet, i.e. 0.5.2 and earlier.
-        // Note that this change is backwards compatible, a DB written with 0.5.3
-        // can still be read with 0.5.2, but that will of course reintroduce the bug.
-        if (page.commitId == 0) {
-            page.commitId = page.txId;
-        }
-        
-        System.out.println(
-                "readRoot: page=" + page.rootPageId + 
-                "  tx=" + page.txId + 
-                "  user=" + page.userPage + 
-                "  OID table=" + page.oidPage +
-                "  schemata=" + page.schemaPage + 
-                "  indices=" + page.indexPage +
-                "  FSM=" + page.freeSpaceIndexPage +
-                "  pCnt=" + page.pageCount +
-                "  luOID=" + page.lastUsedOID +
-                "  commit=" + page.commitId);
-        
-        return page;
-    }
-
-    private RootPage(int rootPageId) {
-        this.rootPageId = rootPageId;
-    }
-    
-    /**
-     * Writes the main page.
-     * @param commitId Id/count of the current commit.
-     * @param txId Transaction ID.
-     * @param out Write channel.
-     */
-    public void write(long commitId, long txId, StorageChannelOutput out) {
-        out.seekPageForWrite(PAGE_TYPE.ROOT_PAGE, this.rootPageId);
-        
-        this.commitId = commitId;
-        this.txId = txId;
-=======
-	private long serverTime = 0;
->>>>>>> 9ce5e1e3
-
-        //tx ID
-        out.writeLong(txId);
-        //User table
-        out.writeInt(userPage);
-        //OID table
-        out.writeInt(oidPage);
-        //schemata
-        out.writeInt(schemaPage);
-        //indices
-        out.writeInt(indexPage);
-        //free space index
-        out.writeInt(freeSpaceIndexPage);
-        //page count
-        out.writeInt(pageCount);
-        //last used oid
-        out.writeLong(lastUsedOID);
-        //tx ID. Writing the tx ID twice should ensure that the data between the two has been
-        //written correctly.
-        out.writeLong(txId);
-        // commit ID, TODO move inside block
-        // TODO make block larger for future changes?
-        out.writeLong(commitId);
-        System.out.println(
-                "writeRoot: page=" + rootPageId + 
-                "  tx=" + txId + 
-                "  user=" + userPage + 
-                "  OID table=" + oidPage +
-                "  schemata=" + schemaPage + 
-                "  indices=" + indexPage +
-                "  FSM=" + freeSpaceIndexPage +
-                "  pCnt=" + pageCount +
-                "  luOID=" + lastUsedOID +
-                "  commit=" + commitId);
-    }
-    
-	boolean hasChanged(int userPage, int oidPage, int schemaPage, int indexPage, 
-			int freeSpaceIndexPage) {
-		if (this.userPage != userPage || 
-				this.oidPage != oidPage || 
-				this.schemaPage != schemaPage ||
-				this.indexPage != indexPage ||
-				this.freeSpaceIndexPage != freeSpaceIndexPage) {
-			return true;
-		}
-		return false;
-	}
-	
-	void set(int userPage, int oidPage, int schemaPage, int indexPage, long lastUsedOID,
-			int freeSpaceIndexPage, int pageCount) {
-		this.userPage = userPage;
-		this.oidPage = oidPage;
-		this.schemaPage = schemaPage;
-		this.indexPage = indexPage;
-		this.lastUsedOID = lastUsedOID;
-		this.freeSpaceIndexPage = freeSpaceIndexPage;
-		this.pageCount = pageCount;
-		this.serverTime++;
-	}
-
-	@Deprecated
-	int getUserPage() {
-		return userPage; 
-	}
-
-	/**
-	 * 
-	 * @return Index page.
-	 * @deprecated This should probably be removed. Are we gonna use this at some point?
-	 */
-	int getIndexPage() {
-		return indexPage;
-	}
-
-	public int getSchemIndexPage() {
-		return schemaPage;
-	}
-
-	public int getOidIndexPage() {
-		return oidPage;
-	}
-
-	public int getFMSPage() {
-		return freeSpaceIndexPage;
-	}
-
-	public int getFSMPageCount() {
-		return pageCount;
-	}
-	
-<<<<<<< HEAD
-	public long getLastUsedOID() {
-	    return lastUsedOID;
-	}
-
-    public long getCommitId() {
-        return commitId;
-    }
-
-    public long getTxID() {
-        return txId;
-    }
-=======
-	public long getLogicalServerTime() {
-		return serverTime;
-	}
->>>>>>> 9ce5e1e3
-}+/*
+ * Copyright 2009-2016 Tilmann Zaeschke. All rights reserved.
+ * 
+ * This file is part of ZooDB.
+ * 
+ * ZooDB is free software: you can redistribute it and/or modify
+ * it under the terms of the GNU General Public License as published by
+ * the Free Software Foundation, either version 3 of the License, or
+ * (at your option) any later version.
+ * 
+ * ZooDB is distributed in the hope that it will be useful,
+ * but WITHOUT ANY WARRANTY; without even the implied warranty of
+ * MERCHANTABILITY or FITNESS FOR A PARTICULAR PURPOSE.  See the
+ * GNU General Public License for more details.
+ * 
+ * You should have received a copy of the GNU General Public License
+ * along with ZooDB.  If not, see <http://www.gnu.org/licenses/>.
+ * 
+ * See the README and COPYING files for further information. 
+ */
+package org.zoodb.internal.server;
+
+import org.zoodb.internal.server.DiskIO.PAGE_TYPE;
+
+final class RootPage {
+
+    private final int rootPageId;
+    private long txId;
+	private int userPage;
+	private int oidPage;
+	private int schemaPage;
+	private int indexPage;
+	private int freeSpaceIndexPage;
+	private int pageCount;
+    private long commitId;
+    
+    private long lastUsedOID;
+
+    public static RootPage read(StorageChannelInput in, int pageId) {
+        RootPage page = new RootPage(pageId);
+        
+        in.seekPageForRead(PAGE_TYPE.ROOT_PAGE, pageId);
+        //read main directory (page IDs)
+        //commit ID
+        page.txId = in.readLong();
+        //User table 
+        page.userPage = in.readInt();
+        //OID table
+        page.oidPage = in.readInt();
+        //schemata
+        page.schemaPage = in.readInt();
+        //indices
+        page.indexPage = in.readInt();
+        //free space index
+        page.freeSpaceIndexPage = in.readInt();
+        //page count (required for recovery of crashed databases)
+        page.pageCount = in.readInt();
+        //last used oid - this may be larger than the last stored OID if the last object was deleted
+        page.lastUsedOID = in.readLong();
+
+        // The idea is that we assume a page has been fully written if the first and last
+        // part has been written (i.e. txIds are identical).
+        long txId2 = in.readLong();
+        if (page.txId != txId2) {
+            SessionManager.LOGGER.error("Main page is faulty: {}. Will recover from previous " +
+                    "page version.", pageId);
+            page.commitId = SessionManager.ID_FAULTY_PAGE;
+        }
+        
+        // TODO move inside protected block. This should still be save though,
+        // at least much better than before. Issues #114/ #116
+        page.commitId = in.readLong();
+        // TODO remove with new DB format:
+        // The database may not have a commitIf yet, i.e. 0.5.2 and earlier.
+        // Note that this change is backwards compatible, a DB written with 0.5.3
+        // can still be read with 0.5.2, but that will of course reintroduce the bug.
+        if (page.commitId == 0) {
+            page.commitId = page.txId;
+        }
+        
+        System.out.println(
+                "readRoot: page=" + page.rootPageId + 
+                "  tx=" + page.txId + 
+                "  user=" + page.userPage + 
+                "  OID table=" + page.oidPage +
+                "  schemata=" + page.schemaPage + 
+                "  indices=" + page.indexPage +
+                "  FSM=" + page.freeSpaceIndexPage +
+                "  pCnt=" + page.pageCount +
+                "  luOID=" + page.lastUsedOID +
+                "  commit=" + page.commitId);
+        
+        return page;
+    }
+
+    private RootPage(int rootPageId) {
+        this.rootPageId = rootPageId;
+    }
+    
+    /**
+     * Writes the main page.
+     * @param commitId Id/count of the current commit.
+     * @param txId Transaction ID.
+     * @param out Write channel.
+     */
+    public void write(long commitId, long txId, StorageChannelOutput out) {
+        out.seekPageForWrite(PAGE_TYPE.ROOT_PAGE, this.rootPageId);
+        
+        this.commitId = commitId;
+        this.txId = txId;
+
+        //tx ID
+        out.writeLong(txId);
+        //User table
+        out.writeInt(userPage);
+        //OID table
+        out.writeInt(oidPage);
+        //schemata
+        out.writeInt(schemaPage);
+        //indices
+        out.writeInt(indexPage);
+        //free space index
+        out.writeInt(freeSpaceIndexPage);
+        //page count
+        out.writeInt(pageCount);
+        //last used oid
+        out.writeLong(lastUsedOID);
+        //tx ID. Writing the tx ID twice should ensure that the data between the two has been
+        //written correctly.
+        out.writeLong(txId);
+        // commit ID, TODO move inside block
+        // TODO make block larger for future changes?
+        out.writeLong(commitId);
+        System.out.println(
+                "writeRoot: page=" + rootPageId + 
+                "  tx=" + txId + 
+                "  user=" + userPage + 
+                "  OID table=" + oidPage +
+                "  schemata=" + schemaPage + 
+                "  indices=" + indexPage +
+                "  FSM=" + freeSpaceIndexPage +
+                "  pCnt=" + pageCount +
+                "  luOID=" + lastUsedOID +
+                "  commit=" + commitId);
+    }
+    
+	boolean hasChanged(int userPage, int oidPage, int schemaPage, int indexPage, 
+			int freeSpaceIndexPage) {
+		if (this.userPage != userPage || 
+				this.oidPage != oidPage || 
+				this.schemaPage != schemaPage ||
+				this.indexPage != indexPage ||
+				this.freeSpaceIndexPage != freeSpaceIndexPage) {
+			return true;
+		}
+		return false;
+	}
+	
+	void set(int userPage, int oidPage, int schemaPage, int indexPage, long lastUsedOID,
+			int freeSpaceIndexPage, int pageCount) {
+		this.userPage = userPage;
+		this.oidPage = oidPage;
+		this.schemaPage = schemaPage;
+		this.indexPage = indexPage;
+		this.lastUsedOID = lastUsedOID;
+		this.freeSpaceIndexPage = freeSpaceIndexPage;
+		this.pageCount = pageCount;
+	}
+
+	@Deprecated
+	int getUserPage() {
+		return userPage; 
+	}
+
+	/**
+	 * 
+	 * @return Index page.
+	 * @deprecated This should probably be removed. Are we gonna use this at some point?
+	 */
+	int getIndexPage() {
+		return indexPage;
+	}
+
+	public int getSchemIndexPage() {
+		return schemaPage;
+	}
+
+	public int getOidIndexPage() {
+		return oidPage;
+	}
+
+	public int getFMSPage() {
+		return freeSpaceIndexPage;
+	}
+
+	public int getFSMPageCount() {
+		return pageCount;
+	}
+	
+	public long getLastUsedOID() {
+	    return lastUsedOID;
+	}
+
+    public long getCommitId() {
+        return commitId;
+    }
+
+    public long getTxID() {
+        return txId;
+    }
+}