--- conflicted
+++ resolved
@@ -603,29 +603,14 @@
 		entry.objIndexPages = null;
 	}	
 
-<<<<<<< HEAD
-	public void newSchemaVersion(ZooClassDef defOld, ZooClassDef defNew) {
+	public void newSchemaVersion(ZooClassDef defNew) {
 		markResetRequired();
-=======
-	public void newSchemaVersion(ZooClassDef defNew) {
->>>>>>> d3329f54
 	    //add a new version to the existing entry
         SchemaIndexEntry entry = schemaIndex.get(defNew.getSchemaId());
         entry.addVersion(defNew);
         markDirty();
 	}
 
-<<<<<<< HEAD
-	public void deleteSchema(ZooClassDef sch) { 
-		markResetRequired();
-		if (!sch.getVersionProxy().getSubProxies().isEmpty()) {
-			//TODO first delete subclasses
-			System.out.println("STUB delete subdata pages.");
-		}
-	}
-
-=======
->>>>>>> d3329f54
 	public ArrayList<Integer> debugPageIdsAttrIdx() {
 	    ArrayList<Integer> ret = new ArrayList<Integer>();
         for (SchemaIndexEntry e: schemaIndex.values()) {
@@ -636,7 +621,6 @@
         return ret;
 	}
 
-<<<<<<< HEAD
 	public void renameSchema(ZooClassDef def, String newName) {
 		//Nothing to do, just rewrite it here.
 		//TODO remove this method, should be automatically rewritten if ClassDef is dirty. 
@@ -644,9 +628,6 @@
 	}
 
 	public void revert(int rootPage, long schemaTxId) {
-=======
-	public void revert(int rootPage) {
->>>>>>> d3329f54
 		schemaIndex.clear();
 		pageId = rootPage;
 		readIndex();
