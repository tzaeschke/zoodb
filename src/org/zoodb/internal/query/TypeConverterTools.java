--- conflicted
+++ resolved
@@ -1,206 +1,3 @@
-<<<<<<< HEAD
-/*
- * Copyright 2009-2016 Tilmann Zaeschke. All rights reserved.
- * 
- * This file is part of ZooDB.
- * 
- * ZooDB is free software: you can redistribute it and/or modify
- * it under the terms of the GNU General Public License as published by
- * the Free Software Foundation, either version 3 of the License, or
- * (at your option) any later version.
- * 
- * ZooDB is distributed in the hope that it will be useful,
- * but WITHOUT ANY WARRANTY; without even the implied warranty of
- * MERCHANTABILITY or FITNESS FOR A PARTICULAR PURPOSE.  See the
- * GNU General Public License for more details.
- * 
- * You should have received a copy of the GNU General Public License
- * along with ZooDB.  If not, see <http://www.gnu.org/licenses/>.
- * 
- * See the README and COPYING files for further information. 
- */
-package org.zoodb.internal.query;
-
-import java.math.BigDecimal;
-import java.math.BigInteger;
-import java.util.Date;
-
-import org.zoodb.api.impl.ZooPC;
-import org.zoodb.internal.util.DBLogger;
-
-public class TypeConverterTools {
-
-	
-	public static enum COMPARISON_TYPE {
-		BIG_DECIMAL(true),
-		BIG_INT(true),
-		DOUBLE(true),
-		FLOAT(true),
-		LONG(true),
-		INT(true),
-		SHORT(true),
-		BYTE(true),
-		CHAR(true),
-		BOOLEAN(false),
-		STRING(false),
-		DATE(false),
-		PC(false),
-		SCO(true),  //can be number, e.g. Long.class
-		NULL(true),
-		UNKNOWN(true);
-		private boolean canBeNumber;
-		private COMPARISON_TYPE(boolean canBeNumber) {
-			this.canBeNumber = canBeNumber;
-		}
-		public boolean canBeNumber() {
-			return canBeNumber;
-		}
-		public static COMPARISON_TYPE fromObject(Object v) {
-			if (v == null || v == QueryTerm.NULL) {
-				return NULL;
-			}
-			return fromClass(v.getClass());
-		}
-		
-		public static COMPARISON_TYPE fromClass(Class<?> type) {
-			//TODO we can use perfect hashing here for fast lookup!
-			if (type == Long.class || type ==  Long.TYPE) {
-				return LONG;
-			} else if (type ==  Integer.class || type == Integer.TYPE) {
-				return INT;
-			} else if (type ==  Short.class || type == Short.TYPE) {
-				return SHORT;
-			} else if (type ==  Byte.class || type == Byte.TYPE) {
-				return BYTE;
-			} else if (type ==  Double.class || type == Double.TYPE) {
-				return DOUBLE;
-			} else if (type ==  Float.class || type == Float.TYPE) {
-				return FLOAT;
-			} else if (type ==  Character.class || type == Character.TYPE) {
-				return CHAR;
-			} else if (type ==  String.class) {
-				return STRING;
-			} else if (type ==  Boolean.class || type == Boolean.TYPE) {
-				return BOOLEAN;
-			} else if (type ==  ZooPC.class) {
-				return PC;
-			} else if (type ==  Date.class) {
-				return DATE;
-			} else if (type ==  BigInteger.class) {
-				return BIG_INT;
-			} else if (type ==  BigDecimal.class) {
-				return BIG_DECIMAL;
-			}
-			return SCO;
-		}
-		
-		
-		public static COMPARISON_TYPE fromOperands(COMPARISON_TYPE lhsCt,
-				COMPARISON_TYPE rhsCt) {
-			//swap them (according to ordinal()) to eliminate some 'if'. (?)
-			if (rhsCt.ordinal() < lhsCt.ordinal()) {
-				COMPARISON_TYPE x = lhsCt;
-				lhsCt = rhsCt;
-				rhsCt = x;
-			}
-			
-			if (lhsCt == SCO && rhsCt == SCO) {
-				return SCO;
-			}
-			
-			switch (lhsCt) {
-			case BIG_DECIMAL :
-			case BIG_INT: 
-			case DOUBLE:
-			case FLOAT:
-			case LONG:
-			case INT:
-			case SHORT:
-			case BYTE:
-			case CHAR:
-				if (rhsCt.canBeNumber()) {
-					return lhsCt;
-				} 
-				failComp(lhsCt, rhsCt);
-			case BOOLEAN:
-				if (rhsCt == BOOLEAN) {
-					return BOOLEAN;
-				} 
-				failComp(lhsCt, rhsCt);
-			case PC:
-				if (rhsCt == PC) {
-					return PC;
-				} 
-				return UNKNOWN;
-			case STRING:
-				if (rhsCt == STRING) {
-					return STRING;
-				}
-				return UNKNOWN;
-			default: return UNKNOWN;
-			}
-		}
-
-		private static void failComp(COMPARISON_TYPE lhsCt,
-				COMPARISON_TYPE rhsCt) {
-			throw DBLogger.newUser("Cannot compare " + lhsCt + " with " + rhsCt);
-		}
-	}
-
-	public static COMPARISON_TYPE fromTypes(Class<?> lhs, Class<?> rhs) {
-		COMPARISON_TYPE lhsCt = COMPARISON_TYPE.fromClass(lhs);
-		COMPARISON_TYPE rhsCt = COMPARISON_TYPE.fromClass(rhs);
-		return COMPARISON_TYPE.fromOperands(lhsCt, rhsCt);
-	}
-	
-	/**
-	 * This assumes that comparability implies assignability or convertability...
-	 * @param o
-	 * @param type
-	 */
-	public static void checkAssignability(Object o, Class<?> type) {
-		COMPARISON_TYPE ctO = COMPARISON_TYPE.fromObject(o);
-		COMPARISON_TYPE ctT = COMPARISON_TYPE.fromClass(type);
-		try {
-			COMPARISON_TYPE.fromOperands(ctO, ctT);
-		} catch (Exception e) {
-			throw DBLogger.newUser("Cannot assign " + o.getClass() + " to " + type, e);
-		}
-	}
-	
-	public static double toDouble(Object o) { 
-		if (o instanceof Double) {
-			return (double)o; 
-		} else if (o instanceof Float) {
-			return (float)o; 
-		} 
-		return toLong(o);
-	}
-	
-	public static long toLong(Object o) { 
-		if (o instanceof Long) {
-			return (long)o; 
-		}
-		return toInt(o);
-	}
-
-	public static int toInt(Object o) {
-		//TODO use perfect hashing on types to create hashmap?
-		if (o instanceof Integer) {
-			return (int)(Integer)o;
-		} else if (o instanceof Short) {
-			return (Short)o;
-		} else if (o instanceof Byte) {
-			return (Byte)o;
-		} else if (o instanceof Character) {
-			return (Character)o;
-		}
-		throw DBLogger.newUser("Cannot cast type to number: " + o.getClass().getName());
-	}
-	
-	
-}
-=======
 /*
  * Copyright 2009-2016 Tilmann Zaeschke. All rights reserved.
  * 
@@ -357,6 +154,12 @@
 		}
 	}
 
+	public static COMPARISON_TYPE fromTypes(Class<?> lhs, Class<?> rhs) {
+		COMPARISON_TYPE lhsCt = COMPARISON_TYPE.fromClass(lhs);
+		COMPARISON_TYPE rhsCt = COMPARISON_TYPE.fromClass(rhs);
+		return COMPARISON_TYPE.fromOperands(lhsCt, rhsCt);
+	}
+	
 	/**
 	 * This assumes that comparability implies assignability or convertability...
 	 * @param o
@@ -418,5 +221,4 @@
 	}
 	
 	
-}
->>>>>>> d186c84d
+}