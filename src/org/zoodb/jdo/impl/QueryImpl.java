--- conflicted
+++ resolved
@@ -1,942 +1,3 @@
-<<<<<<< HEAD
-/*
- * Copyright 2009-2014 Tilmann Zaeschke. All rights reserved.
- * 
- * This file is part of ZooDB.
- * 
- * ZooDB is free software: you can redistribute it and/or modify
- * it under the terms of the GNU General Public License as published by
- * the Free Software Foundation, either version 3 of the License, or
- * (at your option) any later version.
- * 
- * ZooDB is distributed in the hope that it will be useful,
- * but WITHOUT ANY WARRANTY; without even the implied warranty of
- * MERCHANTABILITY or FITNESS FOR A PARTICULAR PURPOSE.  See the
- * GNU General Public License for more details.
- * 
- * You should have received a copy of the GNU General Public License
- * along with ZooDB.  If not, see <http://www.gnu.org/licenses/>.
- * 
- * See the README and COPYING files for further information. 
- */
-package org.zoodb.jdo.impl;
-
-import java.util.ArrayList;
-import java.util.Collection;
-import java.util.Collections;
-import java.util.Iterator;
-import java.util.LinkedList;
-import java.util.List;
-import java.util.Map;
-import java.util.StringTokenizer;
-
-import javax.jdo.Extent;
-import javax.jdo.FetchPlan;
-import javax.jdo.JDOUserException;
-import javax.jdo.PersistenceManager;
-import javax.jdo.Query;
-
-import org.zoodb.api.impl.ZooPC;
-import org.zoodb.internal.Node;
-import org.zoodb.internal.ZooClassDef;
-import org.zoodb.internal.ZooClassProxy;
-import org.zoodb.internal.client.session.ClientSessionCache;
-import org.zoodb.internal.query.QueryAdvice;
-import org.zoodb.internal.query.QueryMergingIterator;
-import org.zoodb.internal.query.QueryOptimizer;
-import org.zoodb.internal.query.QueryParameter;
-import org.zoodb.internal.query.QueryParser;
-import org.zoodb.internal.query.QueryTerm;
-import org.zoodb.internal.query.QueryTreeIterator;
-import org.zoodb.internal.query.QueryTreeNode;
-import org.zoodb.internal.util.CloseableIterator;
-import org.zoodb.internal.util.DBLogger;
-import org.zoodb.internal.util.ObjectIdentitySet;
-import org.zoodb.profiling.api.impl.ProfilingManager;
-import org.zoodb.profiling.api.impl.QueryProfile;
-import org.zoodb.profiling.event.Events;
-import org.zoodb.profiling.event.Events.Event;
-import org.zoodb.tools.DBStatistics;
-
-
-/**
- * Query implementation.
- * 
- * @author Tilmann Zaeschke
- */
-public class QueryImpl implements Query {
-
-	/** default. */
-	private static final long serialVersionUID = 1L;
-
-	// transient to satisfy findbugs (Query is Serializable, but _pm / _ext are not).
-	private transient PersistenceManagerImpl pm;
-	private transient Extent<?> ext;
-	private boolean isUnmodifiable = false;
-	private Class<?> candCls = ZooPC.class; //TODO good default?
-	private transient ZooClassDef candClsDef = null;
-	private List<QueryAdvice> indexToUse = null;
-	private String filter = "";
-	
-	private boolean unique = false;
-	private boolean subClasses = true;
-	private boolean ascending = true;
-	private boolean ignoreCache = true;
-	
-	private String resultSettings = null;
-	private Class<?> resultClass = null;
-	
-	private final ObjectIdentitySet<Object> queryResults = new ObjectIdentitySet<Object>();
-
-	private List<QueryParameter> parameters = new LinkedList<QueryParameter>();
-	
-	private QueryTreeNode queryTree;
-	//This is used in schema auto-create mode when the persistent class has no schema defined
-	private boolean isDummyQuery = false;
-	
-	@SuppressWarnings("rawtypes")
-	public QueryImpl(PersistenceManagerImpl pm, Extent ext, String filter) {
-		this(pm);
-		this.ext = ext;
-		setClass( this.ext.getCandidateClass() );
-		this.filter = filter;
-		this.subClasses = ext.hasSubclasses();
-		compileQuery();
-	}
-
-	@SuppressWarnings("rawtypes")
-	public QueryImpl(PersistenceManagerImpl pm, Class cls,
-			String arg1) {
-		this(pm);
-		setClass( cls );
-		this.filter = arg1;
-		compileQuery();
-	}
-
-	public QueryImpl(PersistenceManagerImpl pm) {
-		this.pm = pm;
-		ignoreCache = pm.getIgnoreCache();
-		
-		//notify query listeners  //TODO notify AFTER creation?
-		Events.fireQueryEvent(Event.QUERY_ON_CREATE, this);
-	}
-
-	/**
-	 * SELECT [UNIQUE] [<result>] [INTO <result-class>]
-        [FROM <candidate-class> [EXCLUDE SUBCLASSES]]
-        [WHERE <filter>]
-        [VARIABLES <variable declarations>]
-        [PARAMETERS <parameter declarations>]
-        [<import declarations>]
-        [GROUP BY <grouping>]
-        [ORDER BY <ordering>]
-        [RANGE <start>, <end>]
-	 * @param pm
-	 * @param arg0
-	 */
-	public QueryImpl(PersistenceManagerImpl pm, String arg0) {
-	    this(pm);
-	    
-	    if (arg0==null || arg0 == "") {
-	    	throw new NullPointerException("Please provide a query string.");
-	    }
-	    StringTokenizer st = new StringTokenizer(arg0);
-	    
-		String q = arg0.trim();
-		String tok = st.nextToken();
-
-		//SELECT
-		if (!tok.toLowerCase().equals("select")) {
-			throw new JDOUserException("Illegal token in query: \"" + tok + "\"");
-		}
-		q = q.substring(6).trim();
-		tok = st.nextToken();
-
-		//UNIQUE
-		if (tok.toLowerCase().equals("unique")) {
-			unique = true;
-			q = q.substring(6).trim();
-			tok = st.nextToken();
-		}
-
-		//INTO
-		//TODO
-		if (tok.toLowerCase().equals("into")) {
-			//			_unique = true;
-			//			q = q.substring(4).trim();
-			//			tok = getToken(q);
-			System.err.println("Query not supported: INTO");
-		}
-
-		//FROM
-		if (tok.toLowerCase().equals("from")) {
-			q = q.substring(4).trim();
-			tok = st.nextToken();
-			setClass( locateClass(tok) );
-			q = q.substring(tok.length()).trim();
-			if (!st.hasMoreTokens()) {
-				return;
-			}
-			tok = st.nextToken();
-
-			//EXCLUDE SUBCLASSES
-			if (tok.toLowerCase().equals("exclude")) {
-				q = q.substring(7).trim();
-				tok = st.nextToken();
-				if (!tok.toLowerCase().equals("subclasses")) {
-					throw new JDOUserException("Illegal token in query, expected 'SUBCLASSES': \"" + 
-							tok + "\"");
-				}
-				subClasses = false;
-				q = q.substring(7).trim();
-				tok = st.nextToken();
-			}
-		}
-
-		//WHERE
-		if (tok.toLowerCase().equals("where")) {
-			q = q.substring(5).trim();
-			this.filter = q;
-			//TODO
-		} else {
-		    //maybe the query is finished?
-		    if (!tok.toLowerCase().equals("")) {
-		        throw new JDOUserException("Illegal token in query, expected 'WHERE': \"" + tok + 
-		                "\"");
-		    }
-		}
-		compileQuery();
-	}
-
-	private Class<?> locateClass(String className) {
-		try {
-			return Class.forName(className);
-		} catch (ClassNotFoundException e) {
-			throw new JDOUserException("Class not found: " + className, e);
-		}
-	}
-
-	@Override
-	public void addExtension(String key, Object value) {
-		checkUnmodifiable();
-		// TODO Auto-generated method stub
-		throw new UnsupportedOperationException();
-	}
-
-	@Override
-	public void addSubquery(Query sub, String variableDeclaration,
-			String candidateCollectionExpression) {
-		checkUnmodifiable();
-		// TODO Auto-generated method stub
-		throw new UnsupportedOperationException();
-	}
-
-	@Override
-	public void addSubquery(Query sub, String variableDeclaration,
-			String candidateCollectionExpression, String parameter) {
-		checkUnmodifiable();
-		// TODO Auto-generated method stub
-		throw new UnsupportedOperationException();
-	}
-
-	@Override
-	public void addSubquery(Query sub, String variableDeclaration,
-			String candidateCollectionExpression, String... parameters) {
-		checkUnmodifiable();
-		// TODO Auto-generated method stub
-		throw new UnsupportedOperationException();
-	}
-
-	@SuppressWarnings("rawtypes")
-	@Override
-	public void addSubquery(Query sub, String variableDeclaration,
-			String candidateCollectionExpression, Map parameters) {
-		checkUnmodifiable();
-		// TODO Auto-generated method stub
-		throw new UnsupportedOperationException();
-	}
-
-	@Override
-	public void close(Object queryResult) {
-		if (!queryResults.remove(queryResult)) {
-			//TODO what does JDO say about this?
-			DBLogger.debugPrintln(0, "QueryResult not found.");
-			return;
-		}
-		if (queryResult instanceof ExtentAdaptor) {
-			((ExtentAdaptor<?>)queryResult).closeAll();
-		} else if (queryResult instanceof ExtentImpl) {
-			((ExtentImpl<?>)queryResult).closeAll();
-		} else {
-			//TODO ignore this
-			DBLogger.debugPrintln(0, "QueryResult not closable.");
-		}
-	}
-
-	@Override
-	public void closeAll() {
-		while (!queryResults.isEmpty()) {
-			close(queryResults.iterator().next());
-		}
-	}
-
-	@Override
-	public void compile() {
-		checkUnmodifiable(); //? TODO ?
-		//TODO compile only if changed?
-		compileQuery();
-	}
-	
-	private void compileQuery() {
-		if (filter == null || filter.length() == 0 || isDummyQuery) {
-			return;
-		}
-		//TODO compile only if it was not already compiled, unless the filter changed...
-		
-		//We do this on the query before assigning values to parameter.
-		//Would it make sense to assign the values first and then properly parse the query???
-		//Probably not: 
-		//- every parameter change would require rebuilding the tree
-		//- we would require an additional parser to assign the parameters
-		parameters.clear(); //See Test_122: We need to clear this for setFilter() calls
-		QueryParser qp = new QueryParser(filter, candClsDef, parameters); 
-		queryTree = qp.parseQuery();
-	}
-
-	@Override
-	public void declareImports(String imports) {
-		checkUnmodifiable();
-		// TODO Auto-generated method stub
-		throw new UnsupportedOperationException();
-	}
-
-	/**
-	 * For example:
-	 * Query q = pm.newQuery (Employee.class, "salary > sal && name.startsWith(begin");
-	 * q.declareParameters ("Float sal, String begin");
-	 */
-	@Override
-	public void declareParameters(String parameters) {
-		checkUnmodifiable();
-		parameters = parameters.trim();
-		int i1 = parameters.indexOf(',');
-		while (i1 >= 0) {
-			String p1 = parameters.substring(0, i1).trim();
-			updateParameterDeclaration(p1);
-			parameters = parameters.substring(i1+1, parameters.length()).trim();
-			i1 = parameters.indexOf(',');
-		}
-		updateParameterDeclaration(parameters);
-	}
-
-	private void updateParameterDeclaration(String paramDecl) {
-		int i = paramDecl.indexOf(' ');
-		String type = paramDecl.substring(0, i);
-		String name = paramDecl.substring(i+1);
-		if (name.startsWith(":")) {
-			throw new JDOUserException("Illegal parameter name: " + name);
-		}
-		for (QueryParameter p: parameters) {
-			if (p.getName().equals(name)) {
-				if (p.getType() != null) {
-					throw new JDOUserException("Duplicate parameter name: " + name);
-				}
-				p.setType(type);
-				return;
-			}
-		}
-		throw new JDOUserException("Parameter not used in query: " + name);
-	}
-	
-	@Override
-	public void declareVariables(String variables) {
-		checkUnmodifiable();
-		// TODO Auto-generated method stub
-		throw new UnsupportedOperationException();
-	}
-
-	@Override
-	public long deletePersistentAll() {
-		checkUnmodifiable(); //?
-//		if (_ext != null && (_filter == null || _filter.isEmpty())) {
-//			//deleting extent only
-//			Session s = _pm.getSession();
-//			int size = 0;
-//			long oid;
-//			//TODO
-//			//improve: do not iterate OIDs
-//			// instead: send class-delete command to Database
-//			//         for cached objects, used list of cached objects in ZooClassDef to identify
-//			//         them and mark them as deleted.
-//			// But: How do we prevent objects from appearing in queries? A flag in ZooCLassDef
-//			//  would only work if implement special treatment for objects that are created afterwards (??)
-//			while ((oid=_ext.nextOid()) != Session.OID_NOT_ASSIGNED) {
-//				size++;
-//				//TODO
-//				//delete oid
-//			}
-//			_pm.deletePersistentAll(c);
-//			return size;
-//		}
-		Collection<?> c = (Collection<?>) execute();
-		int size = 0;
-		for (Object o: c) {
-			size++;
-			pm.deletePersistent(o);
-		}
-		return size;
-	}
-
-	@Override
-	public long deletePersistentAll(Object... parameters) {
-		checkUnmodifiable(); //?
-		Collection<?> c = (Collection<?>) executeWithArray(parameters);
-		int size = 0;
-		for (Object o: c) {
-			size++;
-		}
-		pm.deletePersistentAll(c);
-		return size;
-	}
-
-	@SuppressWarnings("rawtypes")
-	@Override
-	public long deletePersistentAll(Map parameters) {
-		checkUnmodifiable(); //?
-		// TODO Auto-generated method stub
-		throw new UnsupportedOperationException();
-	}
-
-	private void assignParametersToQueryTree(QueryTreeNode queryTree) {
-		QueryTreeIterator iter = queryTree.termIterator();
-		while (iter.hasNext()) {
-			QueryTerm term = iter.next();
-			if (!term.isParametrized()) {
-				continue;
-			}
-			String pName = term.getParamName();
-			//TODO cache Fields in QueryTerm to avoid String comparison?
-			boolean isAssigned = false;
-			for (QueryParameter param: parameters) {
-				if (pName.equals(param.getName())) {
-					//TODO assigning a parameter instead of the value means that the query will
-					//adapt new values even if it is not recompiled.
-					term.setParameter(param);
-					//check
-					if (param.getType() == null) {
-						throw new JDOUserException(
-								"Parameter has not been declared: " + param.getName());
-					}
-					isAssigned = true;
-					break;
-				}
-			}
-			//TODO Exception?
-			if (!isAssigned) {
-				System.out.println("WARNING: Query parameter is not assigned: \"" + pName + "\"");
-			}
-		}
-	}
-	
-	@SuppressWarnings({ "unchecked", "rawtypes" })
-	private void applyQueryOnExtent(List<Object> ret, QueryAdvice qa) {
-		QueryTreeNode queryTree = qa.getQuery();
-		Iterator<?> ext2;
-		if (!ignoreCache) {
-			ClientSessionCache cache = pm.getSession().internalGetCache();
-			cache.persistReachableObjects();
-		}
-		if (qa.getIndex() != null) {
-			ext2 = pm.getSession().getPrimaryNode().readObjectFromIndex(qa.getIndex(),
-					qa.getMin(), qa.getMax(), !ignoreCache);
-			if (!ignoreCache) {
-				ClientSessionCache cache = pm.getSession().internalGetCache();
-				ArrayList<ZooPC> dirtyObjs = cache.getDirtyObjects();
-				if (!dirtyObjs.isEmpty()) {
-					QueryMergingIterator<ZooPC> qmi = new QueryMergingIterator();
-					qmi.add((Iterator<ZooPC>) ext2);
-					qmi.addColl(dirtyObjs);
-					ext2 = qmi;
-				}
-			}
-		} else {
-			//use extent
-			if (ext != null) {
-				//use user-defined extent
-				ext2 = ext.iterator();
-			} else {
-				//create type extent
-				ext2 = new ExtentImpl(candCls, subClasses, pm, ignoreCache).iterator();
-			}
-		}
-		
-		if (ext != null && !subClasses) {
-			// normal iteration
-			while (ext2.hasNext()) {
-				Object o = ext2.next();
-				if (subClasses) {
-					if (!candCls.isAssignableFrom(o.getClass())) {
-						continue;
-					}
-				} else {
-					if (candCls != o.getClass()) {
-						continue;
-					}
-				}
-				boolean isMatch = queryTree.evaluate(o);
-				if (isMatch) {
-					ret.add(o);
-				}
-			}
-		} else {
-			// normal iteration (ignoring the possibly existing compatible extent to allow indices)
-			while (ext2.hasNext()) {
-				Object o = ext2.next();
-				boolean isMatch = queryTree.evaluate(o);
-				if (isMatch) {
-					ret.add(o);
-				}
-			}
-		}
-		if (ext2 instanceof CloseableIterator) {
-			((CloseableIterator)ext2).close();
-		}
-	}
-	
-	private void checkParamCount(int i) {
-		//this needs to be checked AFTER query compilation
-		int max = parameters.size();
-		if (i > max) {
-			throw new JDOUserException("Too many arguments given, parameter count: " + max);
-		}
-		if (i < max) {
-			throw new JDOUserException("Too few arguments given, parameter count: " + max);
-		}
-	}
-	
-	private Object runQuery() {
-		if (isDummyQuery) {
-			//empty result if no schema is defined (auto-create schema)
-			//TODO check cached objects
-
-			//notify query listeners
-			Events.fireQueryEvent(Event.QUERY_AFTER_EXECUTION, this);
-			setQueryPredecessor(new LinkedList<>());
-			return new LinkedList<Object>();
-		}
-
-		//assign parameters
-		assignParametersToQueryTree(queryTree);
-		//This is only for indices, not for given extents
-		QueryOptimizer qo = new QueryOptimizer(candClsDef);
-		indexToUse = qo.determineIndexToUse(queryTree);
-
-		//TODO can also return a list with (yet) unknown size. In that case size() should return
-		//Integer.MAX_VALUE (JDO 2.2 14.6.1)
-		ArrayList<Object> ret = new ArrayList<Object>();
-		for (QueryAdvice qa: indexToUse) {
-			applyQueryOnExtent(ret, qa);
-		}
-		
-		//Now check if we need to check for duplicates, i.e. if multiple indices were used.
-		for (QueryAdvice qa: indexToUse) {
-			if (qa.getIndex() != indexToUse.get(0).getIndex()) {
-				DBLogger.debugPrintln(0, "Merging query results(A)!");
-				System.out.println("Merging query results(A)!");
-				ObjectIdentitySet<Object> ret2 = new ObjectIdentitySet<Object>();
-				ret2.addAll(ret);
-				return postProcess(ret2);
-			}
-		}
-		
-		//If we have more than one sub-query, we need to merge anyway, because the result sets may
-		//overlap. 
-		//TODO implement merging of sub-queries!!!
-		if (indexToUse.size() > 1) {
-			DBLogger.debugPrintln(0, "Merging query results(B)!");
-			System.out.println("Merging query results(B)!");
-			ObjectIdentitySet<Object> ret2 = new ObjectIdentitySet<Object>();
-			ret2.addAll(ret);
-			return postProcess(ret2);
-		}
-		
-		return postProcess(ret);
-	}
-
-	private Object postProcess(Collection<Object> c) {
-		//notify query listeners
-		Events.fireQueryEvent(Event.QUERY_AFTER_EXECUTION, this);
-		setQueryPredecessor(c);
-
-		if (resultSettings != null) {
-			QueryResultProcessor rp = 
-					new QueryResultProcessor(resultSettings, candCls, candClsDef, resultClass);
-			if (rp.isProjection()) {
-				c = rp.processResultProjection(c.iterator(), unique);
-			} else {
-				//must be an aggregate
-				Object o = rp.processResultAggregation(c.iterator());
-				return o;
-			}
-		}
-		if (unique) {
-			//unique
-			Iterator<Object> iter = c.iterator();
-			if (iter.hasNext()) {
-				Object ret = iter.next();
-				if (iter.hasNext()) {
-					throw new JDOUserException("Too many results found in unique query.");
-				}
-				return ret;
-			} else {
-				//no result found
-				return null;
-			}
-		}
-		//To void remove() calls
-		return Collections.unmodifiableCollection(c);
-	}
-	
-	@SuppressWarnings({ "unchecked", "rawtypes" })
-	@Override
-	public Object execute() {
-		//notify query listeners
-		Events.fireQueryEvent(Event.QUERY_BEFORE_EXECUTION, this);
-
-		//now go through extent. Skip this if extent was generated on server from local filters.
-		if (filter.equals("") && !isDummyQuery) {
-			if (!ignoreCache) {
-				ClientSessionCache cache = pm.getSession().internalGetCache();
-				cache.persistReachableObjects();
-			}
-	        if (ext == null) {
-	            ext = new ExtentImpl(candCls, subClasses, pm, ignoreCache);
-	        }
-			return postProcess(new ExtentAdaptor(ext));
-		}
-		
-		checkParamCount(0);
-		
-		return runQuery();
-	}
-	
-	/**
-	 * {@inheritDoc}
-	 */
-	@Override
-	public Object execute(Object p1) {
-		return executeWithArray(p1);
-	}
-
-	/**
-	 * {@inheritDoc}
-	 */
-	@Override
-	public Object execute(Object p1, Object p2) {
-		return executeWithArray(p1, p2);
-	}
-
-	/**
-	 * {@inheritDoc}
-	 */
-	@Override
-	public Object execute(Object p1, Object p2, Object p3) {
-		return executeWithArray(p1, p2, p3);
-	}
-
-	/**
-	 * {@inheritDoc}
-	 */
-	@Override
-	public Object executeWithArray(Object... parameters) {
-		checkParamCount(parameters.length);
-		for (int i = 0; i < parameters.length; i++) {
-			this.parameters.get(i).setValue(parameters[i]);
-		}
-		return runQuery();
-	}
-
-	/**
-	 * {@inheritDoc}
-	 */
-	@SuppressWarnings("rawtypes")
-	@Override
-	public Object executeWithMap(Map parameters) {
-		checkParamCount(parameters.size());
-		for (QueryParameter p: this.parameters) {
-			p.setValue(parameters.get(p.getName()));
-		}
-		return runQuery();
-	}
-
-	@Override
-	public FetchPlan getFetchPlan() {
-		// TODO Auto-generated method stub
-		throw new UnsupportedOperationException();
-	}
-
-	@Override
-	public boolean getIgnoreCache() {
-		return ignoreCache;
-	}
-
-	@Override
-	public PersistenceManager getPersistenceManager() {
-		return pm;
-	}
-
-	@Override
-	public boolean isUnmodifiable() {
-		return isUnmodifiable;
-	}
-
-	@SuppressWarnings("rawtypes")
-	@Override
-	public void setCandidates(Extent pcs) {
-		checkUnmodifiable();
-		this.ext = pcs;
-		setClass( this.ext.getCandidateClass() );
-		compileQuery();
-	}
-
-	@SuppressWarnings("rawtypes")
-	@Override
-	public void setCandidates(Collection pcs) {
-		checkUnmodifiable();
-		ext = new CollectionExtent(pcs, pm, ignoreCache);
-		setClass(ext.getCandidateClass());
-		
-//		
-//		if (pcs.isEmpty()) {
-//			ext = pcs;
-//			setClass(ZooPC.class);
-//		}
-//		Iterator<?> iter = pcs.iterator();
-//		Object o1 = iter.next();
-//		Class<?> cls = o1.getClass();
-//    	if (!ZooPC.class.isAssignableFrom(cls)) {
-//    		throw DBLogger.newUser("Class is not persistence capabale: " + cls.getName());
-//    	}
-//    	if (pm != JDOHelper.getPersistenceManager(o1)) {
-//    		throw DBLogger.newUser("The object belongs to another PersistenceManager");
-//    	}
-//    	while (iter.hasNext()) {
-//    		Object o2 = iter.next();
-//    		Class<?> cls2 = o2.getClass();
-//        	if (!ZooPC.class.isAssignableFrom(cls2)) {
-//        		throw DBLogger.newUser("Class is not persistence capabale: " + cls.getName());
-//        	}
-//        	if (pm != JDOHelper.getPersistenceManager(o1)) {
-//        		throw DBLogger.newUser("The object belongs to another PersistenceManager");
-//        	}
-//    		while (!cls.isAssignableFrom(cls2)) {
-//    			cls = cls.getSuperclass();
-//    		}
-//    	}
-//		ext = new ;
-//		setClass(ZooPC.class);
-		compileQuery();
-	}
-
-	/**
-	 * {@inheritDoc}
-	 */
-	@SuppressWarnings("rawtypes")
-	@Override
-	public void setClass(Class cls) {
-		checkUnmodifiable();
-    	if (!ZooPC.class.isAssignableFrom(cls)) {
-    		throw DBLogger.newUser("Class is not persistence capabale: " + cls.getName());
-    	}
-		candCls = cls;
-		Node node = pm.getSession().getPrimaryNode();
-		ZooClassProxy sch = pm.getSession().getSchemaManager().locateSchema(cls, node);
-		if (sch != null) {
-			candClsDef = sch.getSchemaDef();
-		} else {
-    		if (pm.getSession().getConfig().getAutoCreateSchema()) {
-    			isDummyQuery = true;
-    		} else {
-    			throw DBLogger.newUser("Class schema is not defined: " + cls.getName());
-    		}
-		}
-	}
-
-	@SuppressWarnings("rawtypes")
-	@Override
-	public void setExtensions(Map extensions) {
-		checkUnmodifiable();
-		// TODO Auto-generated method stub
-		throw new UnsupportedOperationException();
-	}
-
-	@Override
-	public void setFilter(String filter) {
-		checkUnmodifiable();
-		this.filter = filter;
-		compileQuery();
-	}
-
-	@Override
-	public void setGrouping(String group) {
-		checkUnmodifiable();
-		// TODO Auto-generated method stub
-		throw new UnsupportedOperationException();
-	}
-
-	@Override
-	public void setIgnoreCache(boolean ignoreCache) {
-		this.ignoreCache = ignoreCache;;
-	}
-
-	@Override
-	public void setOrdering(String ordering) {
-		checkUnmodifiable();
-		ascending = true;
-		// TODO Auto-generated method stub
-		throw new UnsupportedOperationException();
-	}
-
-	@Override
-	public void setRange(String fromInclToExcl) {
-		// TODO Auto-generated method stub
-		throw new UnsupportedOperationException();
-	}
-
-	@Override
-	public void setRange(long fromIncl, long toExcl) {
-		// TODO Auto-generated method stub
-		throw new UnsupportedOperationException();
-	}
-
-	@Override
-	public void setResult(String data) {
-		checkUnmodifiable();
-		//we can't check this here, because the filter and candidate class may still change
-		resultSettings = data;
-	}
-
-	@SuppressWarnings("rawtypes")
-	@Override
-	public void setResultClass(Class cls) {
-		checkUnmodifiable();
-		resultClass = cls;
-	}
-
-	@Override
-	public void setUnique(boolean unique) {
-		checkUnmodifiable();
-		this.unique = unique;
-	}
-
-	@Override
-	public void setUnmodifiable() {
-		isUnmodifiable = true;
-	}
-
-	private void checkUnmodifiable() {
-		if (isUnmodifiable) {
-			throw new JDOUserException("This query is unmodifiable.");
-		}
-	}
-
-	@Override
-	public void cancel(Thread arg0) {
-		// TODO Auto-generated method stub
-		throw new UnsupportedOperationException();
-		//
-	}
-
-	@Override
-	public void cancelAll() {
-		// TODO Auto-generated method stub
-		throw new UnsupportedOperationException();
-		//
-	}
-
-	@Override
-	public Integer getDatastoreReadTimeoutMillis() {
-		// TODO Auto-generated method stub
-		throw new UnsupportedOperationException();
-		//return null;
-	}
-
-	@Override
-	public Integer getDatastoreWriteTimeoutMillis() {
-		// TODO Auto-generated method stub
-		throw new UnsupportedOperationException();
-		//return null;
-	}
-
-	@Override
-	public Boolean getSerializeRead() {
-		// TODO Auto-generated method stub
-		throw new UnsupportedOperationException();
-		//return null;
-	}
-
-	@Override
-	public void setDatastoreReadTimeoutMillis(Integer arg0) {
-		// TODO Auto-generated method stub
-		throw new UnsupportedOperationException();
-		//
-	}
-
-	@Override
-	public void setDatastoreWriteTimeoutMillis(Integer arg0) {
-		// TODO Auto-generated method stub
-		throw new UnsupportedOperationException();
-		//
-	}
-
-	@Override
-	public void setSerializeRead(Boolean arg0) {
-		// TODO Auto-generated method stub
-		throw new UnsupportedOperationException();
-		//
-	}
-
-	//Information needed in profiler
-	public Class<?> getCandidateClass() {
-		return candCls;
-	}
-	public Class<?> getResultClass() {
-		return null;
-	}
-	public boolean isSubClasses() {
-		return subClasses;
-	}
-	public boolean isUnique() {
-		return unique;
-	}
-	public String getFilter() {
-		return filter;
-	}
-	public String getResultClause() {
-		return null;
-	}
-	public List<QueryParameter> getParameters() {
-		return parameters;
-	}
-
-	/*
-	 * In profiling mode, we need to set the queryId where these objects come from
-	 * This is only possible if the objects in the result set are of type ZooPCImpl!
-	 */
-	private void setQueryPredecessor(Collection<Object> resultSet) {
-		if (DBStatistics.isEnabled()) {
-			QueryProfile qp = ProfilingManager.getInstance().getQueryManager().getProfileForQuery(this);
-			int nr = qp.getNr();//
-
-			for (Object o : resultSet) {
-				if (ZooPC.class.isAssignableFrom(o.getClass())) {
-					((ZooPC) o).setQueryNr(nr);
-				}
-			}
-		}
-	}
-}
-=======
 /*
  * Copyright 2009-2016 Tilmann Zaeschke. All rights reserved.
  * 
@@ -1003,6 +64,11 @@
 import org.zoodb.internal.util.SynchronizedROCollection;
 import org.zoodb.tools.DBStatistics;
 import org.zoodb.tools.DBStatistics.STATS;
+import org.zoodb.profiling.api.impl.ProfilingManager;
+import org.zoodb.profiling.api.impl.QueryProfile;
+import org.zoodb.profiling.event.Events;
+import org.zoodb.profiling.event.Events.Event;
+import org.zoodb.tools.DBStatistics;
 
 
 /**
@@ -1025,30 +91,30 @@
 	private transient ZooClassDef candClsDef = null;
 	private List<QueryAdvice> indexToUse = null;
 	private String filter = "";
-	
+
 	private boolean unique = false;
 	private boolean subClasses = true;
 	private boolean ignoreCache = true;
 	private List<Pair<ZooFieldDef, Boolean>> ordering = new ArrayList<>();
 	private String orderingStr = null;
-	
+
 	private String resultSettings = null;
 	private Class<?> resultClass = null;
-	
+
 	private final ObjectIdentitySet<Object> queryResults = new ObjectIdentitySet<Object>();
 
 	private List<QueryParameter> parameters = new ArrayList<QueryParameter>();
-	
+
 	private QueryTreeNode queryTree;
 	//This is used in schema auto-create mode when the persistent class has no schema defined
 	private boolean isDummyQuery = false;
-	
+
 	private long rangeMin = 0;
 	private long rangeMax = Long.MAX_VALUE;
 	private QueryParameter rangeMinParameter = null;
 	private QueryParameter rangeMaxParameter = null;
 	private String rangeStr = null;
-	
+
 	@SuppressWarnings("rawtypes")
 	public QueryImpl(PersistenceManagerImpl pm, Extent ext, String filter) {
 		this(pm);
@@ -1069,6 +135,9 @@
 	public QueryImpl(PersistenceManagerImpl pm) {
 		this.pm = pm;
 		ignoreCache = pm.getIgnoreCache();
+
+		//notify query listeners  //TODO notify AFTER creation?
+		Events.fireQueryEvent(Event.QUERY_ON_CREATE, this);
 		pm.getSession().checkActiveRead();
 	}
 
@@ -1088,13 +157,13 @@
 	 * @param filter The filter
 	 */
 	public QueryImpl(PersistenceManagerImpl pm, String filter) {
-	    this(pm);
-	    
-	    if (filter==null || filter == "") {
-	    	throw new NullPointerException("Please provide a query string.");
-	    }
-	    StringTokenizer st = new StringTokenizer(filter);
-	    
+		this(pm);
+
+		if (filter==null || filter == "") {
+			throw new NullPointerException("Please provide a query string.");
+		}
+		StringTokenizer st = new StringTokenizer(filter);
+
 		String q = filter.trim();
 		String tok = st.nextToken();
 
@@ -1152,11 +221,11 @@
 			this.filter = q;
 			//TODO
 		} else {
-		    //maybe the query is finished?
-		    if (!tok.toLowerCase().equals("")) {
-		        throw new JDOUserException("Illegal token in query, expected 'WHERE': \"" + tok + 
-		                "\"");
-		    }
+			//maybe the query is finished?
+			if (!tok.toLowerCase().equals("")) {
+				throw new JDOUserException("Illegal token in query, expected 'WHERE': \"" + tok + 
+						"\"");
+			}
 		}
 	}
 
@@ -1236,13 +305,13 @@
 		resetQuery();
 		compileQuery();
 	}
-	
+
 	private void compileQuery() {
 		//compile only if it was not already compiled, unless the filter changed...
 		if (queryTree != null) {
 			return;
 		}
-		
+
 		String fStr = filter;
 		if (rangeStr != null) {
 			fStr = (fStr == null) ? "" : fStr; 
@@ -1256,11 +325,11 @@
 		if (fStr == null || fStr.trim().length() == 0 || isDummyQuery) {
 			return;
 		}
-		
+
 		if (DBStatistics.isEnabled()) {
 			pm.getSession().statsInc(DBStatistics.STATS.QU_COMPILED);
 		}
-		
+
 		//We do this on the query before assigning values to parameter.
 		//Would it make sense to assign the values first and then properly parse the query???
 		//Probably not: 
@@ -1276,7 +345,7 @@
 		rangeMinParameter = qp.getRangeMinParam();
 		rangeMaxParameter = qp.getRangeMaxParam();
 	}
-	
+
 	private void resetQuery() {
 		//See Test_122: We need to clear this for setFilter() calls
 		for (int i = 0; i < parameters.size(); i++) {
@@ -1335,7 +404,7 @@
 		Class<?> cls = QueryParser.locateClassFromShortName(type);
 		parameters.add(new QueryParameter(cls, name, DECLARATION.API));
 	}
-	
+
 	@Override
 	public void declareVariables(String variables) {
 		checkUnmodifiable();
@@ -1346,26 +415,26 @@
 	@Override
 	public long deletePersistentAll() {
 		checkUnmodifiable(); //?
-//		if (_ext != null && (_filter == null || _filter.isEmpty())) {
-//			//deleting extent only
-//			Session s = _pm.getSession();
-//			int size = 0;
-//			long oid;
-//			//TODO
-//			//improve: do not iterate OIDs
-//			// instead: send class-delete command to Database
-//			//         for cached objects, used list of cached objects in ZooClassDef to identify
-//			//         them and mark them as deleted.
-//			// But: How do we prevent objects from appearing in queries? A flag in ZooCLassDef
-//			//  would only work if implement special treatment for objects that are created afterwards (??)
-//			while ((oid=_ext.nextOid()) != Session.OID_NOT_ASSIGNED) {
-//				size++;
-//				//TODO
-//				//delete oid
-//			}
-//			_pm.deletePersistentAll(c);
-//			return size;
-//		}
+		//		if (_ext != null && (_filter == null || _filter.isEmpty())) {
+		//			//deleting extent only
+		//			Session s = _pm.getSession();
+		//			int size = 0;
+		//			long oid;
+		//			//TODO
+		//			//improve: do not iterate OIDs
+		//			// instead: send class-delete command to Database
+		//			//         for cached objects, used list of cached objects in ZooClassDef to identify
+		//			//         them and mark them as deleted.
+		//			// But: How do we prevent objects from appearing in queries? A flag in ZooCLassDef
+		//			//  would only work if implement special treatment for objects that are created afterwards (??)
+		//			while ((oid=_ext.nextOid()) != Session.OID_NOT_ASSIGNED) {
+		//				size++;
+		//				//TODO
+		//				//delete oid
+		//			}
+		//			_pm.deletePersistentAll(c);
+		//			return size;
+		//		}
 		Collection<?> c = (Collection<?>) execute();
 		int size = 0;
 		for (Object o: c) {
@@ -1433,7 +502,7 @@
 			}
 		}
 	}
-	
+
 	@SuppressWarnings({ "unchecked", "rawtypes" })
 	private void applyQueryOnExtent(List<Object> ret, QueryAdvice qa) {
 		QueryTreeNode queryTree = qa.getQuery();
@@ -1472,7 +541,7 @@
 				ext2 = new ExtentImpl(candCls, subClasses, pm, ignoreCache).iterator();
 			}
 		}
-		
+
 		if (ext != null && !subClasses) {
 			// normal iteration
 			while (ext2.hasNext()) {
@@ -1505,7 +574,7 @@
 			((CloseableIterator)ext2).close();
 		}
 	}
-	
+
 	private void checkParamCount(int i) {
 		//this needs to be checked AFTER query compilation
 		int max = parameters.size();
@@ -1518,7 +587,7 @@
 					"Params: " + Arrays.toString(parameters.toArray()));
 		}
 	}
-	
+
 	private Object runQuery() {
 		if (DBStatistics.isEnabled()) {
 			pm.getSession().statsInc(STATS.QU_EXECUTED_TOTAL);
@@ -1530,6 +599,10 @@
 			if (isDummyQuery) {
 				//empty result if no schema is defined (auto-create schema)
 				//TODO check cached objects
+
+				//notify query listeners
+				Events.fireQueryEvent(Event.QUERY_AFTER_EXECUTION, this);
+				setQueryPredecessor(new LinkedList<>());
 				return new LinkedList<Object>();
 			}
 
@@ -1577,6 +650,10 @@
 	}
 
 	private Object postProcess(Collection<Object> c) {
+		//notify query listeners
+		Events.fireQueryEvent(Event.QUERY_AFTER_EXECUTION, this);
+		setQueryPredecessor(c);
+
 		if (resultSettings != null) {
 			QueryResultProcessor rp = 
 					new QueryResultProcessor(resultSettings, candCls, candClsDef, resultClass);
@@ -1608,7 +685,7 @@
 			}
 			Collections.sort((List<Object>) c, new QueryComparator<Object>(ordering));
 		}
-		
+
 		//get range
 		if (rangeMinParameter != null) {
 			rangeMin = TypeConverterTools.toLong(rangeMinParameter.getValue());
@@ -1616,14 +693,17 @@
 		if (rangeMaxParameter != null) {
 			rangeMax = TypeConverterTools.toLong(rangeMaxParameter.getValue());
 		}
-		
+
 		//To void remove() calls
 		return new SynchronizedROCollection<>(c, pm.getSession(), rangeMin, rangeMax);
 	}
-	
+
 	@SuppressWarnings({ "unchecked", "rawtypes" })
 	@Override
 	public Object execute() {
+		//notify query listeners
+		Events.fireQueryEvent(Event.QUERY_BEFORE_EXECUTION, this);
+
 		//now go through extent. Skip this if extent was generated on server from local filters.
 		filter = filter.trim();
 		if (filter.length() == 0 && orderingStr == null && !isDummyQuery) {
@@ -1646,12 +726,13 @@
 				pm.getSession().unlock();
 			}
 		}
-		
+
 		compileQuery();
 		checkParamCount(0);
+
 		return runQuery();
 	}
-	
+
 	/**
 	 * {@inheritDoc}
 	 */
@@ -1744,35 +825,35 @@
 			setClass(ext.getCandidateClass());
 			resetQuery();
 		}
-//		
-//		if (pcs.isEmpty()) {
-//			ext = pcs;
-//			setClass(ZooPC.class);
-//		}
-//		Iterator<?> iter = pcs.iterator();
-//		Object o1 = iter.next();
-//		Class<?> cls = o1.getClass();
-//    	if (!ZooPC.class.isAssignableFrom(cls)) {
-//    		throw DBLogger.newUser("Class is not persistence capabale: " + cls.getName());
-//    	}
-//    	if (pm != JDOHelper.getPersistenceManager(o1)) {
-//    		throw DBLogger.newUser("The object belongs to another PersistenceManager");
-//    	}
-//    	while (iter.hasNext()) {
-//    		Object o2 = iter.next();
-//    		Class<?> cls2 = o2.getClass();
-//        	if (!ZooPC.class.isAssignableFrom(cls2)) {
-//        		throw DBLogger.newUser("Class is not persistence capabale: " + cls.getName());
-//        	}
-//        	if (pm != JDOHelper.getPersistenceManager(o1)) {
-//        		throw DBLogger.newUser("The object belongs to another PersistenceManager");
-//        	}
-//    		while (!cls.isAssignableFrom(cls2)) {
-//    			cls = cls.getSuperclass();
-//    		}
-//    	}
-//		ext = new ;
-//		setClass(ZooPC.class);
+		//		
+		//		if (pcs.isEmpty()) {
+		//			ext = pcs;
+		//			setClass(ZooPC.class);
+		//		}
+		//		Iterator<?> iter = pcs.iterator();
+		//		Object o1 = iter.next();
+		//		Class<?> cls = o1.getClass();
+		//    	if (!ZooPC.class.isAssignableFrom(cls)) {
+		//    		throw DBLogger.newUser("Class is not persistence capabale: " + cls.getName());
+		//    	}
+		//    	if (pm != JDOHelper.getPersistenceManager(o1)) {
+		//    		throw DBLogger.newUser("The object belongs to another PersistenceManager");
+		//    	}
+		//    	while (iter.hasNext()) {
+		//    		Object o2 = iter.next();
+		//    		Class<?> cls2 = o2.getClass();
+		//        	if (!ZooPC.class.isAssignableFrom(cls2)) {
+		//        		throw DBLogger.newUser("Class is not persistence capabale: " + cls.getName());
+		//        	}
+		//        	if (pm != JDOHelper.getPersistenceManager(o1)) {
+		//        		throw DBLogger.newUser("The object belongs to another PersistenceManager");
+		//        	}
+		//    		while (!cls.isAssignableFrom(cls2)) {
+		//    			cls = cls.getSuperclass();
+		//    		}
+		//    	}
+		//		ext = new ;
+		//		setClass(ZooPC.class);
 	}
 
 	/**
@@ -1782,20 +863,20 @@
 	@Override
 	public void setClass(Class cls) {
 		checkUnmodifiable();
-    	if (!ZooPC.class.isAssignableFrom(cls)) {
-    		throw DBLogger.newUser("Class is not persistence capabale: " + cls.getName());
-    	}
+		if (!ZooPC.class.isAssignableFrom(cls)) {
+			throw DBLogger.newUser("Class is not persistence capabale: " + cls.getName());
+		}
 		candCls = cls;
 		Node node = pm.getSession().getPrimaryNode();
 		ZooClassProxy sch = pm.getSession().getSchemaManager().locateSchema(cls, node);
 		if (sch != null) {
 			candClsDef = sch.getSchemaDef();
 		} else {
-    		if (pm.getSession().getConfig().getAutoCreateSchema()) {
-    			isDummyQuery = true;
-    		} else {
-    			throw DBLogger.newUser("Class schema is not defined: " + cls.getName());
-    		}
+			if (pm.getSession().getConfig().getAutoCreateSchema()) {
+				isDummyQuery = true;
+			} else {
+				throw DBLogger.newUser("Class schema is not defined: " + cls.getName());
+			}
 		}
 	}
 
@@ -1957,6 +1038,44 @@
 		return "Filter: \"" + filter + "\"   -----  Tree: " + 
 				queryTree != null ? queryTree.print() : "not compiled";
 	}
-	
-}
->>>>>>> 1a70faca
+
+	//Information needed in profiler
+	public Class<?> getCandidateClass() {
+		return candCls;
+	}
+	public Class<?> getResultClass() {
+		return null;
+	}
+	public boolean isSubClasses() {
+		return subClasses;
+	}
+	public boolean isUnique() {
+		return unique;
+	}
+	public String getFilter() {
+		return filter;
+	}
+	public String getResultClause() {
+		return null;
+	}
+	public List<QueryParameter> getParameters() {
+		return parameters;
+	}
+
+	/*
+	 * In profiling mode, we need to set the queryId where these objects come from
+	 * This is only possible if the objects in the result set are of type ZooPCImpl!
+	 */
+	private void setQueryPredecessor(Collection<Object> resultSet) {
+		if (DBStatistics.isEnabled()) {
+			QueryProfile qp = ProfilingManager.getInstance().getQueryManager().getProfileForQuery(this);
+			int nr = qp.getNr();//
+
+			for (Object o : resultSet) {
+				if (ZooPC.class.isAssignableFrom(o.getClass())) {
+					((ZooPC) o).setQueryNr(nr);
+				}
+			}
+		}
+	}
+}