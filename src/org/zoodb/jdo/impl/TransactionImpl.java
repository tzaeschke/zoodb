/*
 * Copyright 2009-2016 Tilmann Zaeschke. All rights reserved.
 * 
 * This file is part of ZooDB.
 * 
 * ZooDB is free software: you can redistribute it and/or modify
 * it under the terms of the GNU General Public License as published by
 * the Free Software Foundation, either version 3 of the License, or
 * (at your option) any later version.
 * 
 * ZooDB is distributed in the hope that it will be useful,
 * but WITHOUT ANY WARRANTY; without even the implied warranty of
 * MERCHANTABILITY or FITNESS FOR A PARTICULAR PURPOSE.  See the
 * GNU General Public License for more details.
 * 
 * You should have received a copy of the GNU General Public License
 * along with ZooDB.  If not, see <http://www.gnu.org/licenses/>.
 * 
 * See the README and COPYING files for further information. 
 */
package org.zoodb.jdo.impl;

import javax.jdo.JDOUserException;
import javax.jdo.PersistenceManager;
import javax.jdo.Transaction;
import javax.transaction.Status;
import javax.transaction.Synchronization;

import org.zoodb.internal.DataStoreHandler;
import org.zoodb.internal.Session;
<<<<<<< HEAD
import org.zoodb.profiling.event.Events;
import org.zoodb.profiling.event.Events.Event;
=======
import org.zoodb.internal.util.DBTracer;
>>>>>>> 1a70faca

/**
 *
 * @author Tilmann Zaeschke
 */
public class TransactionImpl implements Transaction {

    //The final would possibly avoid garbage collection
    private final PersistenceManagerImpl pm;
    private volatile Synchronization sync = null;
    private volatile boolean retainValues = false;
    private volatile boolean optimistic = false;
    
    private final Session connection;

    //For profiling
    private long trxId = 0;

    /**
     * @param arg0
     * @param pm
     * @param i 
     */
    TransactionImpl(PersistenceManagerImpl pm, 
            boolean retainValues, boolean isOptimistic, Session con) {
        DataStoreHandler.connect(null);
        this.retainValues = retainValues;
        this.pm = pm;
        this.connection = con;
        setOptimistic(isOptimistic);
    }

    /**
     * @see Transaction#begin()
     */
    @Override
	public synchronized void begin() {
    	DBTracer.logCall(this);
    	connection.begin();
        trxId++;
        Events.fireTrxEvent(Event.TRX_ON_BEGIN, this);
    }

    /**
     * @see Transaction#commit()
     */
    @Override
	public synchronized void commit() {
    	DBTracer.logCall(this);
    	if (!connection.isActive()) {
    		throw new JDOUserException("Can't commit inactive transaction. Missing 'begin()'?");
    	}

    	//synchronisation #1
    	if (sync != null) {
    		sync.beforeCompletion();
    	}

    	//commit
    	connection.commit(retainValues);

    	//synchronization #2
    	if (sync != null) {
    		sync.afterCompletion(Status.STATUS_COMMITTED);
    	}
    	
    	//notify listeners
    	Events.fireTrxEvent(Event.TRX_AFTER_COMMIT, this);
    }

    /**
     * @see Transaction#commit()
     */
    @Override
	public synchronized void rollback() {
    	DBTracer.logCall(this);
    	if (!connection.isActive()) {
    		throw new JDOUserException("Can't rollback inactive transaction. Missing 'begin()'?");
    	}
    	//notify listeners
    	Events.fireTrxEvent(Event.TRX_BEFORE_ROLLBACK, this);

    	//Don't call beforeCompletion() here. (JDO 3.0, p153)
    	connection.rollback();
    	if (sync != null) {
    		sync.afterCompletion(Status.STATUS_ROLLEDBACK);
    	}
    }

    /**
     * @see Transaction#getPersistenceManager()
     */
    @Override
	public PersistenceManager getPersistenceManager() {
    	DBTracer.logCall(this);
        //Not synchronised, field is final
        return pm;
    }

    /**
     * @see Transaction#isActive()
     */
    @Override
	public boolean isActive() {
    	DBTracer.logCall(this);
        //Not synchronised, field is volatile
        return connection.isActive();
    }
    
    /**
     * @see Transaction#getSynchronization()
     */@Override
	synchronized 
    public Synchronization getSynchronization() {
     	DBTracer.logCall(this);
       return sync;
    }

    /**
     * @see Transaction#setSynchronization(Synchronization)
     */
    @Override
	public synchronized void setSynchronization(Synchronization sync) {
    	DBTracer.logCall(this);
        this.sync = sync;
    }

	@Override
	public String getIsolationLevel() {
    	DBTracer.logCall(this);
		// TODO Auto-generated method stub
//		javax.jdo.option.TransactionIsolationLevel.read-committed
//		The datastore supports the read-committed isolation level.
//		javax.jdo.option.TransactionIsolationLevel.read-uncommitted
//		The datastore supports the read-uncommitted isolation level.
//		javax.jdo.option.TransactionIsolationLevel.repeatable-read
//		The datastore supports the repeatable-read isolation level.
//		javax.jdo.option.TransactionIsolationLevel.serializable
//		The datastore supports the serializable isolation level.
//		javax.jdo.option.TransactionIsolationLevel.snapshot
//		The datastore supports the snapshot isolation level.	
		return "read-committed";
	}

	@Override
	public boolean getNontransactionalRead() {
    	DBTracer.logCall(this);
		return connection.getConfig().getNonTransactionalRead();
	}

	@Override
	public boolean getNontransactionalWrite() {
    	DBTracer.logCall(this);
		return false;
	}

	@Override
	public boolean getOptimistic() {
    	DBTracer.logCall(this);
		return optimistic;
	}

	@Override
	public boolean getRestoreValues() {
    	DBTracer.logCall(this);
		return false;
	}

	@Override
	public boolean getRetainValues() {
    	DBTracer.logCall(this);
		return retainValues;
	}

	@Override
	public boolean getRollbackOnly() {
    	DBTracer.logCall(this);
		// TODO Auto-generated method stub
		throw new UnsupportedOperationException();
	}

	@Override
	public void setIsolationLevel(String arg0) {
    	DBTracer.logCall(this);
		// TODO Auto-generated method stub
		throw new UnsupportedOperationException();
	}

	@Override
	public void setNontransactionalRead(boolean arg0) {
    	DBTracer.logCall(this);
    	connection.getConfig().setNonTransactionalRead(arg0);
	}

	@Override
	public void setNontransactionalWrite(boolean arg0) {
    	DBTracer.logCall(this);
		if (arg0 == true) {
			throw new UnsupportedOperationException("Nontransactional write is supported");
		}
	}

	@Override
	public void setOptimistic(boolean arg0) {
    	DBTracer.logCall(this);
    	optimistic = arg0;
    	if (arg0) {
    		throw new UnsupportedOperationException();
    	}
	}

	@Override
	public void setRestoreValues(boolean arg0) {
    	DBTracer.logCall(this);
		// restore values after rollback?
		if (arg0 == true) {
			throw new UnsupportedOperationException(
					"Restoring values after rollback is not supported");
		}
	}

	@Override
	public void setRetainValues(boolean arg0) {
    	DBTracer.logCall(this);
		// retain values after commit?
		retainValues = arg0;
	}

	@Override
	public void setRollbackOnly() {
    	DBTracer.logCall(this);
		// TODO Auto-generated method stub
		throw new UnsupportedOperationException();
	}

	@Override
	public void setSerializeRead(Boolean serialize) {
    	DBTracer.logCall(this);
		// TODO Auto-generated method stub
		throw new UnsupportedOperationException();
		//
	}

	@Override
	public Boolean getSerializeRead() {
    	DBTracer.logCall(this);
		// TODO Auto-generated method stub
		throw new UnsupportedOperationException();
		//return null;
	}

	public long getTrxId() {
		return trxId;
	}
	
	/**
	 * If there are multiple PersistenceManagers, the trxId itself will not be globally unique.
	 * Use the pair (persistenceManagerId,trxId) as a unique identifier
	 * @return
	 */
	public String getUniqueTrxId() {
		return pm.getUniqueId() + "." + trxId; 
	}
}<|MERGE_RESOLUTION|>--- conflicted
+++ resolved
@@ -28,12 +28,9 @@
 
 import org.zoodb.internal.DataStoreHandler;
 import org.zoodb.internal.Session;
-<<<<<<< HEAD
 import org.zoodb.profiling.event.Events;
 import org.zoodb.profiling.event.Events.Event;
-=======
 import org.zoodb.internal.util.DBTracer;
->>>>>>> 1a70faca
 
 /**
  *
@@ -41,260 +38,260 @@
  */
 public class TransactionImpl implements Transaction {
 
-    //The final would possibly avoid garbage collection
-    private final PersistenceManagerImpl pm;
-    private volatile Synchronization sync = null;
-    private volatile boolean retainValues = false;
-    private volatile boolean optimistic = false;
-    
-    private final Session connection;
-
-    //For profiling
-    private long trxId = 0;
-
-    /**
-     * @param arg0
-     * @param pm
-     * @param i 
-     */
-    TransactionImpl(PersistenceManagerImpl pm, 
-            boolean retainValues, boolean isOptimistic, Session con) {
-        DataStoreHandler.connect(null);
-        this.retainValues = retainValues;
-        this.pm = pm;
-        this.connection = con;
-        setOptimistic(isOptimistic);
-    }
-
-    /**
-     * @see Transaction#begin()
-     */
-    @Override
+	//The final would possibly avoid garbage collection
+	private final PersistenceManagerImpl pm;
+	private volatile Synchronization sync = null;
+	private volatile boolean retainValues = false;
+	private volatile boolean optimistic = false;
+
+	private final Session connection;
+
+	//For profiling
+	private long trxId = 0;
+
+	/**
+	 * @param arg0
+	 * @param pm
+	 * @param i 
+	 */
+	TransactionImpl(PersistenceManagerImpl pm, 
+			boolean retainValues, boolean isOptimistic, Session con) {
+		DataStoreHandler.connect(null);
+		this.retainValues = retainValues;
+		this.pm = pm;
+		this.connection = con;
+		setOptimistic(isOptimistic);
+	}
+
+	/**
+	 * @see Transaction#begin()
+	 */
+	@Override
 	public synchronized void begin() {
-    	DBTracer.logCall(this);
-    	connection.begin();
-        trxId++;
-        Events.fireTrxEvent(Event.TRX_ON_BEGIN, this);
-    }
-
-    /**
-     * @see Transaction#commit()
-     */
-    @Override
+		DBTracer.logCall(this);
+		connection.begin();
+		trxId++;
+		Events.fireTrxEvent(Event.TRX_ON_BEGIN, this);
+	}
+
+	/**
+	 * @see Transaction#commit()
+	 */
+	@Override
 	public synchronized void commit() {
-    	DBTracer.logCall(this);
-    	if (!connection.isActive()) {
-    		throw new JDOUserException("Can't commit inactive transaction. Missing 'begin()'?");
-    	}
-
-    	//synchronisation #1
-    	if (sync != null) {
-    		sync.beforeCompletion();
-    	}
-
-    	//commit
-    	connection.commit(retainValues);
-
-    	//synchronization #2
-    	if (sync != null) {
-    		sync.afterCompletion(Status.STATUS_COMMITTED);
-    	}
-    	
-    	//notify listeners
-    	Events.fireTrxEvent(Event.TRX_AFTER_COMMIT, this);
-    }
-
-    /**
-     * @see Transaction#commit()
-     */
-    @Override
+		DBTracer.logCall(this);
+		if (!connection.isActive()) {
+			throw new JDOUserException("Can't commit inactive transaction. Missing 'begin()'?");
+		}
+
+		//synchronisation #1
+		if (sync != null) {
+			sync.beforeCompletion();
+		}
+
+		//commit
+		connection.commit(retainValues);
+
+		//synchronization #2
+		if (sync != null) {
+			sync.afterCompletion(Status.STATUS_COMMITTED);
+		}
+
+		//notify listeners
+		Events.fireTrxEvent(Event.TRX_AFTER_COMMIT, this);
+	}
+
+	/**
+	 * @see Transaction#commit()
+	 */
+	@Override
 	public synchronized void rollback() {
-    	DBTracer.logCall(this);
-    	if (!connection.isActive()) {
-    		throw new JDOUserException("Can't rollback inactive transaction. Missing 'begin()'?");
-    	}
-    	//notify listeners
-    	Events.fireTrxEvent(Event.TRX_BEFORE_ROLLBACK, this);
-
-    	//Don't call beforeCompletion() here. (JDO 3.0, p153)
-    	connection.rollback();
-    	if (sync != null) {
-    		sync.afterCompletion(Status.STATUS_ROLLEDBACK);
-    	}
-    }
-
-    /**
-     * @see Transaction#getPersistenceManager()
-     */
-    @Override
+		DBTracer.logCall(this);
+		if (!connection.isActive()) {
+			throw new JDOUserException("Can't rollback inactive transaction. Missing 'begin()'?");
+		}
+		//notify listeners
+		Events.fireTrxEvent(Event.TRX_BEFORE_ROLLBACK, this);
+
+		//Don't call beforeCompletion() here. (JDO 3.0, p153)
+		connection.rollback();
+		if (sync != null) {
+			sync.afterCompletion(Status.STATUS_ROLLEDBACK);
+		}
+	}
+
+	/**
+	 * @see Transaction#getPersistenceManager()
+	 */
+	@Override
 	public PersistenceManager getPersistenceManager() {
-    	DBTracer.logCall(this);
-        //Not synchronised, field is final
-        return pm;
-    }
-
-    /**
-     * @see Transaction#isActive()
-     */
-    @Override
+		DBTracer.logCall(this);
+		//Not synchronised, field is final
+		return pm;
+	}
+
+	/**
+	 * @see Transaction#isActive()
+	 */
+	@Override
 	public boolean isActive() {
-    	DBTracer.logCall(this);
-        //Not synchronised, field is volatile
-        return connection.isActive();
-    }
-    
-    /**
-     * @see Transaction#getSynchronization()
-     */@Override
-	synchronized 
-    public Synchronization getSynchronization() {
-     	DBTracer.logCall(this);
-       return sync;
-    }
-
-    /**
-     * @see Transaction#setSynchronization(Synchronization)
-     */
-    @Override
-	public synchronized void setSynchronization(Synchronization sync) {
-    	DBTracer.logCall(this);
-        this.sync = sync;
-    }
-
-	@Override
-	public String getIsolationLevel() {
-    	DBTracer.logCall(this);
-		// TODO Auto-generated method stub
-//		javax.jdo.option.TransactionIsolationLevel.read-committed
-//		The datastore supports the read-committed isolation level.
-//		javax.jdo.option.TransactionIsolationLevel.read-uncommitted
-//		The datastore supports the read-uncommitted isolation level.
-//		javax.jdo.option.TransactionIsolationLevel.repeatable-read
-//		The datastore supports the repeatable-read isolation level.
-//		javax.jdo.option.TransactionIsolationLevel.serializable
-//		The datastore supports the serializable isolation level.
-//		javax.jdo.option.TransactionIsolationLevel.snapshot
-//		The datastore supports the snapshot isolation level.	
-		return "read-committed";
-	}
-
-	@Override
-	public boolean getNontransactionalRead() {
-    	DBTracer.logCall(this);
-		return connection.getConfig().getNonTransactionalRead();
-	}
-
-	@Override
-	public boolean getNontransactionalWrite() {
-    	DBTracer.logCall(this);
-		return false;
-	}
-
-	@Override
-	public boolean getOptimistic() {
-    	DBTracer.logCall(this);
-		return optimistic;
-	}
-
-	@Override
-	public boolean getRestoreValues() {
-    	DBTracer.logCall(this);
-		return false;
-	}
-
-	@Override
-	public boolean getRetainValues() {
-    	DBTracer.logCall(this);
-		return retainValues;
-	}
-
-	@Override
-	public boolean getRollbackOnly() {
-    	DBTracer.logCall(this);
-		// TODO Auto-generated method stub
-		throw new UnsupportedOperationException();
-	}
-
-	@Override
-	public void setIsolationLevel(String arg0) {
-    	DBTracer.logCall(this);
-		// TODO Auto-generated method stub
-		throw new UnsupportedOperationException();
-	}
-
-	@Override
-	public void setNontransactionalRead(boolean arg0) {
-    	DBTracer.logCall(this);
-    	connection.getConfig().setNonTransactionalRead(arg0);
-	}
-
-	@Override
-	public void setNontransactionalWrite(boolean arg0) {
-    	DBTracer.logCall(this);
-		if (arg0 == true) {
-			throw new UnsupportedOperationException("Nontransactional write is supported");
-		}
-	}
-
-	@Override
-	public void setOptimistic(boolean arg0) {
-    	DBTracer.logCall(this);
-    	optimistic = arg0;
-    	if (arg0) {
-    		throw new UnsupportedOperationException();
-    	}
-	}
-
-	@Override
-	public void setRestoreValues(boolean arg0) {
-    	DBTracer.logCall(this);
-		// restore values after rollback?
-		if (arg0 == true) {
-			throw new UnsupportedOperationException(
-					"Restoring values after rollback is not supported");
-		}
-	}
-
-	@Override
-	public void setRetainValues(boolean arg0) {
-    	DBTracer.logCall(this);
-		// retain values after commit?
-		retainValues = arg0;
-	}
-
-	@Override
-	public void setRollbackOnly() {
-    	DBTracer.logCall(this);
-		// TODO Auto-generated method stub
-		throw new UnsupportedOperationException();
-	}
-
-	@Override
-	public void setSerializeRead(Boolean serialize) {
-    	DBTracer.logCall(this);
-		// TODO Auto-generated method stub
-		throw new UnsupportedOperationException();
-		//
-	}
-
-	@Override
-	public Boolean getSerializeRead() {
-    	DBTracer.logCall(this);
-		// TODO Auto-generated method stub
-		throw new UnsupportedOperationException();
-		//return null;
-	}
-
-	public long getTrxId() {
-		return trxId;
-	}
-	
-	/**
-	 * If there are multiple PersistenceManagers, the trxId itself will not be globally unique.
-	 * Use the pair (persistenceManagerId,trxId) as a unique identifier
-	 * @return
-	 */
-	public String getUniqueTrxId() {
-		return pm.getUniqueId() + "." + trxId; 
-	}
+		DBTracer.logCall(this);
+		//Not synchronised, field is volatile
+		return connection.isActive();
+	}
+
+	/**
+	 * @see Transaction#getSynchronization()
+	 */@Override
+	 synchronized 
+	 public Synchronization getSynchronization() {
+		 DBTracer.logCall(this);
+		 return sync;
+	 }
+
+	 /**
+	  * @see Transaction#setSynchronization(Synchronization)
+	  */
+	 @Override
+	 public synchronized void setSynchronization(Synchronization sync) {
+		 DBTracer.logCall(this);
+		 this.sync = sync;
+	 }
+
+	 @Override
+	 public String getIsolationLevel() {
+		 DBTracer.logCall(this);
+		 // TODO Auto-generated method stub
+		 //		javax.jdo.option.TransactionIsolationLevel.read-committed
+		 //		The datastore supports the read-committed isolation level.
+		 //		javax.jdo.option.TransactionIsolationLevel.read-uncommitted
+		 //		The datastore supports the read-uncommitted isolation level.
+		 //		javax.jdo.option.TransactionIsolationLevel.repeatable-read
+		 //		The datastore supports the repeatable-read isolation level.
+		 //		javax.jdo.option.TransactionIsolationLevel.serializable
+		 //		The datastore supports the serializable isolation level.
+		 //		javax.jdo.option.TransactionIsolationLevel.snapshot
+		 //		The datastore supports the snapshot isolation level.	
+		 return "read-committed";
+	 }
+
+	 @Override
+	 public boolean getNontransactionalRead() {
+		 DBTracer.logCall(this);
+		 return connection.getConfig().getNonTransactionalRead();
+	 }
+
+	 @Override
+	 public boolean getNontransactionalWrite() {
+		 DBTracer.logCall(this);
+		 return false;
+	 }
+
+	 @Override
+	 public boolean getOptimistic() {
+		 DBTracer.logCall(this);
+		 return optimistic;
+	 }
+
+	 @Override
+	 public boolean getRestoreValues() {
+		 DBTracer.logCall(this);
+		 return false;
+	 }
+
+	 @Override
+	 public boolean getRetainValues() {
+		 DBTracer.logCall(this);
+		 return retainValues;
+	 }
+
+	 @Override
+	 public boolean getRollbackOnly() {
+		 DBTracer.logCall(this);
+		 // TODO Auto-generated method stub
+		 throw new UnsupportedOperationException();
+	 }
+
+	 @Override
+	 public void setIsolationLevel(String arg0) {
+		 DBTracer.logCall(this);
+		 // TODO Auto-generated method stub
+		 throw new UnsupportedOperationException();
+	 }
+
+	 @Override
+	 public void setNontransactionalRead(boolean arg0) {
+		 DBTracer.logCall(this);
+		 connection.getConfig().setNonTransactionalRead(arg0);
+	 }
+
+	 @Override
+	 public void setNontransactionalWrite(boolean arg0) {
+		 DBTracer.logCall(this);
+		 if (arg0 == true) {
+			 throw new UnsupportedOperationException("Nontransactional write is supported");
+		 }
+	 }
+
+	 @Override
+	 public void setOptimistic(boolean arg0) {
+		 DBTracer.logCall(this);
+		 optimistic = arg0;
+		 if (arg0) {
+			 throw new UnsupportedOperationException();
+		 }
+	 }
+
+	 @Override
+	 public void setRestoreValues(boolean arg0) {
+		 DBTracer.logCall(this);
+		 // restore values after rollback?
+		 if (arg0 == true) {
+			 throw new UnsupportedOperationException(
+					 "Restoring values after rollback is not supported");
+		 }
+	 }
+
+	 @Override
+	 public void setRetainValues(boolean arg0) {
+		 DBTracer.logCall(this);
+		 // retain values after commit?
+		 retainValues = arg0;
+	 }
+
+	 @Override
+	 public void setRollbackOnly() {
+		 DBTracer.logCall(this);
+		 // TODO Auto-generated method stub
+		 throw new UnsupportedOperationException();
+	 }
+
+	 @Override
+	 public void setSerializeRead(Boolean serialize) {
+		 DBTracer.logCall(this);
+		 // TODO Auto-generated method stub
+		 throw new UnsupportedOperationException();
+		 //
+	 }
+
+	 @Override
+	 public Boolean getSerializeRead() {
+		 DBTracer.logCall(this);
+		 // TODO Auto-generated method stub
+		 throw new UnsupportedOperationException();
+		 //return null;
+	 }
+
+	 public long getTrxId() {
+		 return trxId;
+	 }
+
+	 /**
+	  * If there are multiple PersistenceManagers, the trxId itself will not be globally unique.
+	  * Use the pair (persistenceManagerId,trxId) as a unique identifier
+	  * @return
+	  */
+	 public String getUniqueTrxId() {
+		 return pm.getUniqueId() + "." + trxId; 
+	 }
 }