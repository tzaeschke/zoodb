--- conflicted
+++ resolved
@@ -1,523 +1,3 @@
-<<<<<<< HEAD
-/*
- * Copyright 2009-2014 Tilmann Zaeschke. All rights reserved.
- * 
- * This file is part of ZooDB.
- * 
- * ZooDB is free software: you can redistribute it and/or modify
- * it under the terms of the GNU General Public License as published by
- * the Free Software Foundation, either version 3 of the License, or
- * (at your option) any later version.
- * 
- * ZooDB is distributed in the hope that it will be useful,
- * but WITHOUT ANY WARRANTY; without even the implied warranty of
- * MERCHANTABILITY or FITNESS FOR A PARTICULAR PURPOSE.  See the
- * GNU General Public License for more details.
- * 
- * You should have received a copy of the GNU General Public License
- * along with ZooDB.  If not, see <http://www.gnu.org/licenses/>.
- * 
- * See the README and COPYING files for further information. 
- */
-package org.zoodb.jdo.impl;
-
-import java.util.Collection;
-import java.util.HashMap;
-import java.util.HashSet;
-import java.util.LinkedList;
-import java.util.List;
-import java.util.Map;
-import java.util.Properties;
-import java.util.Set;
-
-import javax.jdo.FetchGroup;
-import javax.jdo.JDOUserException;
-import javax.jdo.PersistenceManager;
-import javax.jdo.PersistenceManagerFactory;
-import javax.jdo.datastore.DataStoreCache;
-import javax.jdo.listener.InstanceLifecycleListener;
-import javax.jdo.metadata.JDOMetadata;
-import javax.jdo.metadata.TypeMetadata;
-import javax.jdo.spi.JDOImplHelper;
-import javax.jdo.spi.StateInterrogation;
-
-import org.zoodb.api.impl.ZooPC;
-import org.zoodb.jdo.spi.ZooStateInterrogator;
-
-/**
- * This class simulates the JDO PersistenceManagerFactory
- *
- * @author Tilmann Zaeschke
- */
-public class PersistenceManagerFactoryImpl 
-        extends AbstractPersistenceManagerFactory {
-
-	private static final long serialVersionUID = 1L;
-	private Set<PersistenceManagerImpl> pms = new HashSet<PersistenceManagerImpl>();
-	private boolean isClosed = false;
-	private String name;
-	private boolean isReadOnly = false;
-	private static final StateInterrogation SI = new ZooStateInterrogator();
-	
-	private HashMap<InstanceLifecycleListener, List<Class<?>>> lcListeners = 
-			new HashMap<InstanceLifecycleListener, List<Class<?>>>(); 
-
-	//Profiling
-	private long nextPersistenceManagerId = 0;
-	private long id = 0;
-	private static long nextFactoryId = 0;
-	
-    /**
-     * @param props NOT SUPPORTED!
-     */
-    public PersistenceManagerFactoryImpl(Properties props) {
-        super(props);
-        this.id = nextFactoryId++;
-        JDOImplHelper.getInstance().addStateInterrogation(SI);
-    }
-
-    /**
-     * Not in standard, but required in Poleposition Benchmark / JDO 1.0.2
-     * @param props
-     * @return new PersistenceManagerFactory
-     */
-    public static PersistenceManagerFactory getPersistenceManagerFactory (Properties
-    		props) {
-    	return new PersistenceManagerFactoryImpl(props);
-    }
-    public static PersistenceManagerFactory getPersistenceManagerFactory (Map<?, ?>
-    		props) {
-    	return new PersistenceManagerFactoryImpl((Properties) props);
-    }
-	public static PersistenceManagerFactory getPersistenceManagerFactory (Map<?, ?>
-    		overrides, Map<?, ?> props) {
-		System.err.println("STUB PersistenceManagerFactoryImpl." +
-				"getPersistenceManagerFactory(o, p)");
-    	return new PersistenceManagerFactoryImpl((Properties) props);
-	}
-
-    
-    /**
-     * @see PersistenceManagerFactory#getPersistenceManager()
-     */
-	@Override
-    public PersistenceManager getPersistenceManager() {
-    	checkOpen();
-        PersistenceManagerImpl pm = new PersistenceManagerImpl(this, getConnectionPassword());
-        pm.setId(nextPersistenceManagerId++);
-        pms.add(pm);
-        setFrozen();
-        
-        //init
-        for (Map.Entry<InstanceLifecycleListener, List<Class<?>>> e: lcListeners.entrySet()) {
-        	for (Class<?> c: e.getValue()) {
-        		pm.getSession().addInstanceLifecycleListener(e.getKey(), new Class[]{c});
-        		//pm.addInstanceLifecycleListener(e.getKey(), c);
-        	}
-        }
-        
-        return pm;
-    }
-    
-    /**
-     * @see PersistenceManagerFactory#getProperties()
-     */
-	@Override
-    public Properties getProperties() {
-        //return null;
-		// TODO Auto-generated method stub
-		throw new UnsupportedOperationException();
-    }
-    
-	@Override
-    public Object clone() {
-        PersistenceManagerFactoryImpl pmf = 
-            (PersistenceManagerFactoryImpl) super.clone();
-        pmf.pms = new HashSet<PersistenceManagerImpl>(); //do not clone _pm!
-        return pmf;
-    }
-
-	@Override
-	public void addFetchGroups(FetchGroup... arg0) {
-		checkOpen(); //? TZ
-		// TODO Auto-generated method stub
-		throw new UnsupportedOperationException();
-	}
-
-	@SuppressWarnings("rawtypes")
-	@Override
-	public void addInstanceLifecycleListener(InstanceLifecycleListener arg0, Class[] arg1) {
-		checkFrozen();
-		List<Class<?>> clsL = lcListeners.get(arg0);
-		if (clsL == null) {
-			clsL = new LinkedList<Class<?>>();
-			lcListeners.put(arg0, clsL);
-		}
-		if (arg1 != null) {
-			for (Class<?> c: arg1) {
-				clsL.add(c);
-			}
-		} else {
-			clsL.add(ZooPC.class);
-		}
-	}
-
-	@Override
-	public void close() {
-		for (PersistenceManagerImpl pm: pms) {
-			if (!pm.isClosed()) {
-				throw new JDOUserException("Found open PersistenceManager. ", 
-						new JDOUserException(), pm);
-			}
-		}
-        JDOImplHelper.getInstance().removeStateInterrogation(SI);
-		isClosed = true;
-	}
-
-	@Override
-	public String getConnectionDriverName() {
-		// TODO Auto-generated method stub
-		throw new UnsupportedOperationException();
-	}
-
-	@Override
-	public Object getConnectionFactory() {
-		// TODO Auto-generated method stub
-		throw new UnsupportedOperationException();
-	}
-
-	@Override
-	public Object getConnectionFactory2() {
-		// TODO Auto-generated method stub
-		throw new UnsupportedOperationException();
-	}
-
-	@Override
-	public String getConnectionFactory2Name() {
-		// TODO Auto-generated method stub
-		throw new UnsupportedOperationException();
-	}
-
-	@Override
-	public String getConnectionFactoryName() {
-		// TODO Auto-generated method stub
-		throw new UnsupportedOperationException();
-	}
-
-	@Override
-	public boolean getCopyOnAttach() {
-		// TODO Auto-generated method stub
-		throw new UnsupportedOperationException();
-	}
-
-	@Override
-	public DataStoreCache getDataStoreCache() {
-		// TODO Auto-generated method stub
-		throw new UnsupportedOperationException();
-	}
-
-	@Override
-	public boolean getDetachAllOnCommit() {
-		// TODO Auto-generated method stub
-		throw new UnsupportedOperationException();
-	}
-
-	@SuppressWarnings("rawtypes")
-	@Override
-	public FetchGroup getFetchGroup(Class arg0, String arg1) {
-		// TODO Auto-generated method stub
-		throw new UnsupportedOperationException();
-	}
-
-	@SuppressWarnings("rawtypes")
-	@Override
-	public Set getFetchGroups() {
-		// TODO Auto-generated method stub
-		throw new UnsupportedOperationException();
-	}
-
-	@Override
-	public String getMapping() {
-		// TODO Auto-generated method stub
-		throw new UnsupportedOperationException();
-	}
-
-	@Override
-	public String getName() {
-		return name;
-	}
-
-	@Override
-	public boolean getNontransactionalWrite() {
-		// TODO Auto-generated method stub
-		throw new UnsupportedOperationException();
-	}
-
-	@Override
-	public PersistenceManager getPersistenceManager(String arg0,
-			String arg1) {
-		// TODO Auto-generated method stub
-		throw new UnsupportedOperationException();
-	}
-
-	@Override
-	public PersistenceManager getPersistenceManagerProxy() {
-		// TODO Auto-generated method stub
-		throw new UnsupportedOperationException();
-	}
-
-	@Override
-	public String getPersistenceUnitName() {
-		// TODO Auto-generated method stub
-		throw new UnsupportedOperationException();
-	}
-
-	@Override
-	public boolean getReadOnly() {
-		return isReadOnly;
-	}
-
-	@Override
-	public boolean getRestoreValues() {
-		// TODO Auto-generated method stub
-		throw new UnsupportedOperationException();
-	}
-
-	@Override
-	public String getServerTimeZoneID() {
-		// TODO Auto-generated method stub
-		throw new UnsupportedOperationException();
-	}
-
-	@Override
-	public String getTransactionIsolationLevel() {
-		// TODO Auto-generated method stub
-		throw new UnsupportedOperationException();
-	}
-
-	@Override
-	public String getTransactionType() {
-		// TODO Auto-generated method stub
-		throw new UnsupportedOperationException();
-	}
-
-	@Override
-	public boolean isClosed() {
-		return isClosed;
-	}
-
-	@Override
-	public void removeAllFetchGroups() {
-		checkOpen(); //? TZ
-		// TODO Auto-generated method stub
-		throw new UnsupportedOperationException();
-	}
-
-	@Override
-	public void removeFetchGroups(FetchGroup... arg0) {
-		checkOpen(); //? TZ
-		// TODO Auto-generated method stub
-		throw new UnsupportedOperationException();
-	}
-
-	@Override
-	public void removeInstanceLifecycleListener(InstanceLifecycleListener arg0) {
-		checkFrozen();
-		lcListeners.remove(arg0);
-	}
-
-	@Override
-	public void setConnectionDriverName(String arg0) {
-		checkOpen();
-		// TODO Auto-generated method stub
-		throw new UnsupportedOperationException();
-	}
-
-	@Override
-	public void setConnectionFactory(Object arg0) {
-		checkOpen();
-		// TODO Auto-generated method stub
-		throw new UnsupportedOperationException();
-	}
-
-	@Override
-	public void setConnectionFactory2(Object arg0) {
-		checkOpen();
-		// TODO Auto-generated method stub
-		throw new UnsupportedOperationException();
-	}
-
-	@Override
-	public void setConnectionFactory2Name(String arg0) {
-		checkOpen();
-		// TODO Auto-generated method stub
-		throw new UnsupportedOperationException();
-	}
-
-	@Override
-	public void setConnectionFactoryName(String arg0) {
-		checkOpen();
-		// TODO Auto-generated method stub
-		throw new UnsupportedOperationException();
-	}
-
-	@Override
-	public void setCopyOnAttach(boolean arg0) {
-		checkOpen();
-		// TODO Auto-generated method stub
-		throw new UnsupportedOperationException();
-	}
-
-	@Override
-	public void setDetachAllOnCommit(boolean arg0) {
-		checkOpen();
-		// TODO Auto-generated method stub
-		throw new UnsupportedOperationException();
-	}
-
-	@Override
-	public void setMapping(String arg0) {
-		checkOpen();
-		// TODO Auto-generated method stub
-		throw new UnsupportedOperationException();
-	}
-
-	@Override
-	public void setName(String arg0) {
-		checkOpen();
-		name = arg0;
-	}
-
-	@Override
-	public void setNontransactionalRead(boolean arg0) {
-		checkOpen();
-		// TODO Auto-generated method stub
-		throw new UnsupportedOperationException();
-	}
-
-	@Override
-	public void setNontransactionalWrite(boolean arg0) {
-		checkOpen();
-		// TODO Auto-generated method stub
-		throw new UnsupportedOperationException();
-	}
-
-	@Override
-	public void setPersistenceUnitName(String arg0) {
-		checkOpen();
-		// TODO Auto-generated method stub
-		throw new UnsupportedOperationException();
-	}
-
-	@Override
-	public void setReadOnly(boolean arg0) {
-		checkOpen();
-		isReadOnly = arg0;	
-	}
-
-	@Override
-	public void setRestoreValues(boolean arg0) {
-		checkOpen();
-		// TODO Auto-generated method stub
-		throw new UnsupportedOperationException();
-	}
-
-	@Override
-	public void setServerTimeZoneID(String arg0) {
-		checkOpen();
-		// TODO Auto-generated method stub
-		throw new UnsupportedOperationException();
-	}
-
-	@Override
-	public void setTransactionIsolationLevel(String arg0) {
-		checkOpen();
-		// TODO Auto-generated method stub
-		throw new UnsupportedOperationException();
-	}
-
-	@Override
-	public void setTransactionType(String arg0) {
-		checkOpen();
-		// TODO Auto-generated method stub
-		throw new UnsupportedOperationException();
-	}
-
-	@Override
-	public Collection<String> supportedOptions() {
-		// TODO Auto-generated method stub
-		throw new UnsupportedOperationException();
-	}
-	
-	private void checkOpen() {
-		if (isClosed) {
-			throw new JDOUserException("The Factory is already closed.");
-		}
-	}
-
-	void deRegister(PersistenceManagerImpl persistenceManagerImpl) {
-		pms.remove(persistenceManagerImpl);
-	}
-
-	@Override
-	public Integer getDatastoreReadTimeoutMillis() {
-		// TODO Auto-generated method stub
-		throw new UnsupportedOperationException();
-		//return null;
-	}
-
-	@Override
-	public Integer getDatastoreWriteTimeoutMillis() {
-		// TODO Auto-generated method stub
-		throw new UnsupportedOperationException();
-		//return null;
-	}
-
-	@Override
-	public TypeMetadata getMetadata(String arg0) {
-		// TODO Auto-generated method stub
-		throw new UnsupportedOperationException();
-		//return null;
-	}
-
-	@Override
-	public JDOMetadata newMetadata() {
-		// TODO Auto-generated method stub
-		throw new UnsupportedOperationException();
-		//return null;
-	}
-
-	@Override
-	public void registerMetadata(JDOMetadata arg0) {
-		// TODO Auto-generated method stub
-		throw new UnsupportedOperationException();
-		//
-	}
-
-	@Override
-	public void setDatastoreReadTimeoutMillis(Integer arg0) {
-		// TODO Auto-generated method stub
-		throw new UnsupportedOperationException();
-		//
-	}
-
-	@Override
-	public void setDatastoreWriteTimeoutMillis(Integer arg0) {
-		// TODO Auto-generated method stub
-		throw new UnsupportedOperationException();
-		//
-	}
-
-	/**
-	 * 
-	 * @return ID for Profiling
-	 */
-	public long getId() {
-		return id;
-	}
-
-}
-=======
 /*
  * Copyright 2009-2016 Tilmann Zaeschke. All rights reserved.
  * 
@@ -569,85 +49,92 @@
  * @author Tilmann Zaeschke
  */
 public class PersistenceManagerFactoryImpl 
-        extends AbstractPersistenceManagerFactory {
+extends AbstractPersistenceManagerFactory {
 
 	private static final long serialVersionUID = 1L;
 	private Set<PersistenceManagerImpl> pms = new HashSet<>();
 	private boolean isClosed = false;
 	private boolean isReadOnly = false;
 	private static final StateInterrogation SI = new ZooStateInterrogator();
-	
+
 	private HashMap<InstanceLifecycleListener, List<Class<?>>> lcListeners = new HashMap<>(); 
-	
-    /**
-     * @param props NOT SUPPORTED!
-     */
-    public PersistenceManagerFactoryImpl(Properties props) {
-        super(props);
-        JDOImplHelper.getInstance().addStateInterrogation(SI);
-    }
-
-    /**
-     * Not in standard, but required in Poleposition Benchmark / JDO 1.0.2
-     * @param props The properties
-     * @return new PersistenceManagerFactory
-     */
-    public static PersistenceManagerFactory getPersistenceManagerFactory (Properties
-    		props) {
-    	return new PersistenceManagerFactoryImpl(props);
-    }
-    public static PersistenceManagerFactory getPersistenceManagerFactory (Map<?, ?>
-    		props) {
-    	return new PersistenceManagerFactoryImpl((Properties) props);
-    }
+
+	//Profiling
+	private long nextPersistenceManagerId = 0;
+	private long id = 0;
+	private static long nextFactoryId = 0;
+
+	/**
+	 * @param props NOT SUPPORTED!
+	 */
+	public PersistenceManagerFactoryImpl(Properties props) {
+		super(props);
+		this.id = nextFactoryId++;
+		JDOImplHelper.getInstance().addStateInterrogation(SI);
+	}
+
+	/**
+	 * Not in standard, but required in Poleposition Benchmark / JDO 1.0.2
+	 * @param props The properties
+	 * @return new PersistenceManagerFactory
+	 */
+	public static PersistenceManagerFactory getPersistenceManagerFactory (Properties
+			props) {
+		return new PersistenceManagerFactoryImpl(props);
+	}
 	public static PersistenceManagerFactory getPersistenceManagerFactory (Map<?, ?>
-    		overrides, Map<?, ?> props) {
+	props) {
+		return new PersistenceManagerFactoryImpl((Properties) props);
+	}
+	public static PersistenceManagerFactory getPersistenceManagerFactory (Map<?, ?>
+	overrides, Map<?, ?> props) {
 		System.err.println("STUB PersistenceManagerFactoryImpl." +
 				"getPersistenceManagerFactory(o, p)");
-    	return new PersistenceManagerFactoryImpl((Properties) props);
-	}
-
-    
-    /**
-     * @see PersistenceManagerFactory#getPersistenceManager()
-     */
-	@Override
-    public PersistenceManager getPersistenceManager() {
-    	checkOpen();
-        PersistenceManagerImpl pm = new PersistenceManagerImpl(this, getConnectionPassword());
+		return new PersistenceManagerFactoryImpl((Properties) props);
+	}
+
+
+	/**
+	 * @see PersistenceManagerFactory#getPersistenceManager()
+	 */
+	@Override
+	public PersistenceManager getPersistenceManager() {
+		checkOpen();
+		PersistenceManagerImpl pm = new PersistenceManagerImpl(this, getConnectionPassword());
+		pm.setId(nextPersistenceManagerId++);
 		synchronized (pms) {
 			pms.add(pm);
 		}
-        setFrozen();
-        
-        //init
-        for (Map.Entry<InstanceLifecycleListener, List<Class<?>>> e: lcListeners.entrySet()) {
-        	for (Class<?> c: e.getValue()) {
-        		pm.getSession().addInstanceLifecycleListener(e.getKey(), new Class[]{c});
-        		//pm.addInstanceLifecycleListener(e.getKey(), c);
-        	}
-        }
-        
-        return pm;
-    }
-    
-    /**
-     * @see PersistenceManagerFactory#getProperties()
-     */
-	@Override
-    public Properties getProperties() {
-        //return null;
-		// TODO Auto-generated method stub
-		throw new UnsupportedOperationException();
-    }
-    
-	@Override
-    public Object clone() {
-        PersistenceManagerFactoryImpl pmf = 
-            (PersistenceManagerFactoryImpl) super.clone();
-        pmf.pms = new HashSet<PersistenceManagerImpl>(); //do not clone _pm!
-        return pmf;
-    }
+		setFrozen();
+
+		//init
+		for (Map.Entry<InstanceLifecycleListener, List<Class<?>>> e: lcListeners.entrySet()) {
+			for (Class<?> c: e.getValue()) {
+				pm.getSession().addInstanceLifecycleListener(e.getKey(), new Class[]{c});
+				//pm.addInstanceLifecycleListener(e.getKey(), c);
+			}
+		}
+
+		return pm;
+	}
+
+	/**
+	 * @see PersistenceManagerFactory#getProperties()
+	 */
+	@Override
+	public Properties getProperties() {
+		//return null;
+		// TODO Auto-generated method stub
+		throw new UnsupportedOperationException();
+	}
+
+	@Override
+	public Object clone() {
+		PersistenceManagerFactoryImpl pmf = 
+				(PersistenceManagerFactoryImpl) super.clone();
+		pmf.pms = new HashSet<PersistenceManagerImpl>(); //do not clone _pm!
+		return pmf;
+	}
 
 	@Override
 	public void addFetchGroups(FetchGroup... arg0) {
@@ -705,7 +192,7 @@
 				}
 			}
 		}
-        JDOImplHelper.getInstance().removeStateInterrogation(SI);
+		JDOImplHelper.getInstance().removeStateInterrogation(SI);
 		isClosed = true;
 	}
 
@@ -950,7 +437,7 @@
 		// TODO Auto-generated method stub
 		throw new UnsupportedOperationException();
 	}
-	
+
 	private void checkOpen() {
 		if (isClosed) {
 			throw new JDOUserException("The Factory is already closed.");
@@ -1018,5 +505,13 @@
 		throw new UnsupportedOperationException();
 		//return null;
 	}
-}
->>>>>>> 1a70faca
+
+	/**
+	 * 
+	 * @return ID for Profiling
+	 */
+	public long getId() {
+		return id;
+	}
+
+}